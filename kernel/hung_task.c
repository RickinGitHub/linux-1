--- conflicted
+++ resolved
@@ -106,12 +106,8 @@
 	 * complain:
 	 */
 	if (sysctl_hung_task_warnings) {
-<<<<<<< HEAD
-		sysctl_hung_task_warnings--;
-=======
 		if (sysctl_hung_task_warnings > 0)
 			sysctl_hung_task_warnings--;
->>>>>>> 405182c2
 		pr_err("INFO: task %s:%d blocked for more than %ld seconds.\n",
 			t->comm, t->pid, timeout);
 		pr_err("      %s %s %.*s\n",
