#ifndef _LINUX_SLUB_DEF_H
#define _LINUX_SLUB_DEF_H

/*
 * SLUB : A Slab allocator without object queues.
 *
 * (C) 2007 SGI, Christoph Lameter
 */
#include <linux/types.h>
#include <linux/gfp.h>
#include <linux/workqueue.h>
#include <linux/kobject.h>
#include <trace/kmemtrace.h>

enum stat_item {
	ALLOC_FASTPATH,		/* Allocation from cpu slab */
	ALLOC_SLOWPATH,		/* Allocation by getting a new cpu slab */
	FREE_FASTPATH,		/* Free to cpu slub */
	FREE_SLOWPATH,		/* Freeing not to cpu slab */
	FREE_FROZEN,		/* Freeing to frozen slab */
	FREE_ADD_PARTIAL,	/* Freeing moves slab to partial list */
	FREE_REMOVE_PARTIAL,	/* Freeing removes last object */
	ALLOC_FROM_PARTIAL,	/* Cpu slab acquired from partial list */
	ALLOC_SLAB,		/* Cpu slab acquired from page allocator */
	ALLOC_REFILL,		/* Refill cpu slab from slab freelist */
	FREE_SLAB,		/* Slab freed to the page allocator */
	CPUSLAB_FLUSH,		/* Abandoning of the cpu slab */
	DEACTIVATE_FULL,	/* Cpu slab was full when deactivated */
	DEACTIVATE_EMPTY,	/* Cpu slab was empty when deactivated */
	DEACTIVATE_TO_HEAD,	/* Cpu slab was moved to the head of partials */
	DEACTIVATE_TO_TAIL,	/* Cpu slab was moved to the tail of partials */
	DEACTIVATE_REMOTE_FREES,/* Slab contained remotely freed objects */
	ORDER_FALLBACK,		/* Number of times fallback was necessary */
	NR_SLUB_STAT_ITEMS };

struct kmem_cache_cpu {
	void **freelist;	/* Pointer to first free per cpu object */
	struct page *page;	/* The slab from which we are allocating */
	int node;		/* The node of the page (or -1 for debug) */
	unsigned int offset;	/* Freepointer offset (in word units) */
	unsigned int objsize;	/* Size of an object (from kmem_cache) */
#ifdef CONFIG_SLUB_STATS
	unsigned stat[NR_SLUB_STAT_ITEMS];
#endif
};

struct kmem_cache_node {
	spinlock_t list_lock;	/* Protect partial list and nr_partial */
	unsigned long nr_partial;
	struct list_head partial;
#ifdef CONFIG_SLUB_DEBUG
	atomic_long_t nr_slabs;
	atomic_long_t total_objects;
	struct list_head full;
#endif
};

/*
 * Word size structure that can be atomically updated or read and that
 * contains both the order and the number of objects that a slab of the
 * given order would contain.
 */
struct kmem_cache_order_objects {
	unsigned long x;
};

/*
 * Slab cache management.
 */
struct kmem_cache {
	/* Used for retriving partial slabs etc */
	unsigned long flags;
	int size;		/* The size of an object including meta data */
	int objsize;		/* The size of an object without meta data */
	int offset;		/* Free pointer offset. */
	struct kmem_cache_order_objects oo;

	/*
	 * Avoid an extra cache line for UP, SMP and for the node local to
	 * struct kmem_cache.
	 */
	struct kmem_cache_node local_node;

	/* Allocation and freeing of slabs */
	struct kmem_cache_order_objects max;
	struct kmem_cache_order_objects min;
	gfp_t allocflags;	/* gfp flags to use on each alloc */
	int refcount;		/* Refcount for slab cache destroy */
	void (*ctor)(void *);
	int inuse;		/* Offset to metadata */
	int align;		/* Alignment */
	unsigned long min_partial;
	const char *name;	/* Name (only for display!) */
	struct list_head list;	/* List of slab caches */
#ifdef CONFIG_SLUB_DEBUG
	struct kobject kobj;	/* For sysfs */
#endif

#ifdef CONFIG_NUMA
	/*
	 * Defragmentation by allocating from a remote node.
	 */
	int remote_node_defrag_ratio;
	struct kmem_cache_node *node[MAX_NUMNODES];
#endif
#ifdef CONFIG_SMP
	struct kmem_cache_cpu *cpu_slab[NR_CPUS];
#else
	struct kmem_cache_cpu cpu_slab;
#endif
};

/*
 * Kmalloc subsystem.
 */
#if defined(ARCH_KMALLOC_MINALIGN) && ARCH_KMALLOC_MINALIGN > 8
#define KMALLOC_MIN_SIZE ARCH_KMALLOC_MINALIGN
#else
#define KMALLOC_MIN_SIZE 8
#endif

#define KMALLOC_SHIFT_LOW ilog2(KMALLOC_MIN_SIZE)

/*
 * Maximum kmalloc object size handled by SLUB. Larger object allocations
 * are passed through to the page allocator. The page allocator "fastpath"
 * is relatively slow so we need this value sufficiently high so that
 * performance critical objects are allocated through the SLUB fastpath.
 *
 * This should be dropped to PAGE_SIZE / 2 once the page allocator
 * "fastpath" becomes competitive with the slab allocator fastpaths.
 */
<<<<<<< HEAD
#define SLUB_MAX_SIZE (2 * PAGE_SIZE)

#define SLUB_PAGE_SHIFT (PAGE_SHIFT + 2)
=======
#define SLUB_MAX_SIZE (PAGE_SIZE)

#define SLUB_PAGE_SHIFT (PAGE_SHIFT + 1)
>>>>>>> 2e572895

/*
 * We keep the general caches in an array of slab caches that are used for
 * 2^x bytes of allocations.
 */
extern struct kmem_cache kmalloc_caches[SLUB_PAGE_SHIFT];

/*
 * Sorry that the following has to be that ugly but some versions of GCC
 * have trouble with constant propagation and loops.
 */
static __always_inline int kmalloc_index(size_t size)
{
	if (!size)
		return 0;

	if (size <= KMALLOC_MIN_SIZE)
		return KMALLOC_SHIFT_LOW;

#if KMALLOC_MIN_SIZE <= 64
	if (size > 64 && size <= 96)
		return 1;
	if (size > 128 && size <= 192)
		return 2;
#endif
	if (size <=          8) return 3;
	if (size <=         16) return 4;
	if (size <=         32) return 5;
	if (size <=         64) return 6;
	if (size <=        128) return 7;
	if (size <=        256) return 8;
	if (size <=        512) return 9;
	if (size <=       1024) return 10;
	if (size <=   2 * 1024) return 11;
	if (size <=   4 * 1024) return 12;
/*
 * The following is only needed to support architectures with a larger page
 * size than 4k.
 */
	if (size <=   8 * 1024) return 13;
	if (size <=  16 * 1024) return 14;
	if (size <=  32 * 1024) return 15;
	if (size <=  64 * 1024) return 16;
	if (size <= 128 * 1024) return 17;
	if (size <= 256 * 1024) return 18;
	if (size <= 512 * 1024) return 19;
	if (size <= 1024 * 1024) return 20;
	if (size <=  2 * 1024 * 1024) return 21;
	return -1;

/*
 * What we really wanted to do and cannot do because of compiler issues is:
 *	int i;
 *	for (i = KMALLOC_SHIFT_LOW; i <= KMALLOC_SHIFT_HIGH; i++)
 *		if (size <= (1 << i))
 *			return i;
 */
}

/*
 * Find the slab cache for a given combination of allocation flags and size.
 *
 * This ought to end up with a global pointer to the right cache
 * in kmalloc_caches.
 */
static __always_inline struct kmem_cache *kmalloc_slab(size_t size)
{
	int index = kmalloc_index(size);

	if (index == 0)
		return NULL;

	return &kmalloc_caches[index];
}

#ifdef CONFIG_ZONE_DMA
#define SLUB_DMA __GFP_DMA
#else
/* Disable DMA functionality */
#define SLUB_DMA (__force gfp_t)0
#endif

void *kmem_cache_alloc(struct kmem_cache *, gfp_t);
void *__kmalloc(size_t size, gfp_t flags);

#ifdef CONFIG_KMEMTRACE
extern void *kmem_cache_alloc_notrace(struct kmem_cache *s, gfp_t gfpflags);
#else
static __always_inline void *
kmem_cache_alloc_notrace(struct kmem_cache *s, gfp_t gfpflags)
{
	return kmem_cache_alloc(s, gfpflags);
}
#endif

static __always_inline void *kmalloc_large(size_t size, gfp_t flags)
{
	unsigned int order = get_order(size);
	void *ret = (void *) __get_free_pages(flags | __GFP_COMP, order);

	kmemtrace_mark_alloc(KMEMTRACE_TYPE_KMALLOC, _THIS_IP_, ret,
			     size, PAGE_SIZE << order, flags);

	return ret;
}

static __always_inline void *kmalloc(size_t size, gfp_t flags)
{
	void *ret;

	if (__builtin_constant_p(size)) {
		if (size > SLUB_MAX_SIZE)
			return kmalloc_large(size, flags);

		if (!(flags & SLUB_DMA)) {
			struct kmem_cache *s = kmalloc_slab(size);

			if (!s)
				return ZERO_SIZE_PTR;

			ret = kmem_cache_alloc_notrace(s, flags);

			kmemtrace_mark_alloc(KMEMTRACE_TYPE_KMALLOC,
					     _THIS_IP_, ret,
					     size, s->size, flags);

			return ret;
		}
	}
	return __kmalloc(size, flags);
}

#ifdef CONFIG_NUMA
void *__kmalloc_node(size_t size, gfp_t flags, int node);
void *kmem_cache_alloc_node(struct kmem_cache *, gfp_t flags, int node);

#ifdef CONFIG_KMEMTRACE
extern void *kmem_cache_alloc_node_notrace(struct kmem_cache *s,
					   gfp_t gfpflags,
					   int node);
#else
static __always_inline void *
kmem_cache_alloc_node_notrace(struct kmem_cache *s,
			      gfp_t gfpflags,
			      int node)
{
	return kmem_cache_alloc_node(s, gfpflags, node);
}
#endif

static __always_inline void *kmalloc_node(size_t size, gfp_t flags, int node)
{
	void *ret;

	if (__builtin_constant_p(size) &&
		size <= SLUB_MAX_SIZE && !(flags & SLUB_DMA)) {
			struct kmem_cache *s = kmalloc_slab(size);

		if (!s)
			return ZERO_SIZE_PTR;

		ret = kmem_cache_alloc_node_notrace(s, flags, node);

		kmemtrace_mark_alloc_node(KMEMTRACE_TYPE_KMALLOC,
					  _THIS_IP_, ret,
					  size, s->size, flags, node);

		return ret;
	}
	return __kmalloc_node(size, flags, node);
}
#endif

#endif /* _LINUX_SLUB_DEF_H */<|MERGE_RESOLUTION|>--- conflicted
+++ resolved
@@ -130,15 +130,9 @@
  * This should be dropped to PAGE_SIZE / 2 once the page allocator
  * "fastpath" becomes competitive with the slab allocator fastpaths.
  */
-<<<<<<< HEAD
 #define SLUB_MAX_SIZE (2 * PAGE_SIZE)
 
 #define SLUB_PAGE_SHIFT (PAGE_SHIFT + 2)
-=======
-#define SLUB_MAX_SIZE (PAGE_SIZE)
-
-#define SLUB_PAGE_SHIFT (PAGE_SHIFT + 1)
->>>>>>> 2e572895
 
 /*
  * We keep the general caches in an array of slab caches that are used for
