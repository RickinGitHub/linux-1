--- conflicted
+++ resolved
@@ -83,11 +83,8 @@
 #define AMDGPU_GEM_CREATE_VRAM_CLEARED		(1 << 3)
 /* Flag that create shadow bo(GTT) while allocating vram bo */
 #define AMDGPU_GEM_CREATE_SHADOW		(1 << 4)
-<<<<<<< HEAD
-=======
 /* Flag that allocating the BO should use linear VRAM */
 #define AMDGPU_GEM_CREATE_VRAM_CONTIGUOUS	(1 << 5)
->>>>>>> 405182c2
 
 struct drm_amdgpu_gem_create_in  {
 	/** the requested memory size */
@@ -521,8 +518,6 @@
 #define AMDGPU_INFO_VIS_VRAM_USAGE		0x17
 /* number of TTM buffer evictions */
 #define AMDGPU_INFO_NUM_EVICTIONS		0x18
-<<<<<<< HEAD
-=======
 /* Query memory about VRAM and GTT domains */
 #define AMDGPU_INFO_MEMORY			0x19
 /* Query vce clock table */
@@ -533,7 +528,6 @@
 	#define AMDGPU_INFO_VBIOS_SIZE		0x1
 	/* Subquery id: Query vbios image */
 	#define AMDGPU_INFO_VBIOS_IMAGE		0x2
->>>>>>> 405182c2
 
 #define AMDGPU_INFO_MMR_SE_INDEX_SHIFT	0
 #define AMDGPU_INFO_MMR_SE_INDEX_MASK	0xff
