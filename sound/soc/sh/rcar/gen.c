/*
 * Renesas R-Car Gen1 SRU/SSI support
 *
 * Copyright (C) 2013 Renesas Solutions Corp.
 * Kuninori Morimoto <kuninori.morimoto.gx@renesas.com>
 *
 * This program is free software; you can redistribute it and/or modify
 * it under the terms of the GNU General Public License version 2 as
 * published by the Free Software Foundation.
 */
#include "rsnd.h"

struct rsnd_gen {
	void __iomem *base[RSND_BASE_MAX];

	struct rsnd_gen_ops *ops;

	struct regmap *regmap[RSND_BASE_MAX];
	struct regmap_field *regs[RSND_REG_MAX];
};

#define rsnd_priv_to_gen(p)	((struct rsnd_gen *)(p)->gen)

struct rsnd_regmap_field_conf {
	int idx;
	unsigned int reg_offset;
	unsigned int id_offset;
};

#define RSND_REG_SET(id, offset, _id_offset)	\
{						\
	.idx = id,				\
	.reg_offset = offset,			\
	.id_offset = _id_offset,		\
}
/* single address mapping */
#define RSND_GEN_S_REG(id, offset)	\
	RSND_REG_SET(RSND_REG_##id, offset, 0)

/* multi address mapping */
#define RSND_GEN_M_REG(id, offset, _id_offset)	\
	RSND_REG_SET(RSND_REG_##id, offset, _id_offset)

/*
 *		basic function
 */
static int rsnd_is_accessible_reg(struct rsnd_priv *priv,
				  struct rsnd_gen *gen, enum rsnd_reg reg)
{
	if (!gen->regs[reg]) {
		struct device *dev = rsnd_priv_to_dev(priv);

		dev_err(dev, "unsupported register access %x\n", reg);
		return 0;
	}

	return 1;
}

u32 rsnd_read(struct rsnd_priv *priv,
	      struct rsnd_mod *mod, enum rsnd_reg reg)
{
	struct device *dev = rsnd_priv_to_dev(priv);
	struct rsnd_gen *gen = rsnd_priv_to_gen(priv);
	u32 val;

	if (!rsnd_is_accessible_reg(priv, gen, reg))
		return 0;

	regmap_fields_read(gen->regs[reg], rsnd_mod_id(mod), &val);

	dev_dbg(dev, "r %s - 0x%04d : %08x\n", rsnd_mod_name(mod), reg, val);

	return val;
}

void rsnd_write(struct rsnd_priv *priv,
		struct rsnd_mod *mod,
		enum rsnd_reg reg, u32 data)
{
	struct device *dev = rsnd_priv_to_dev(priv);
	struct rsnd_gen *gen = rsnd_priv_to_gen(priv);

	if (!rsnd_is_accessible_reg(priv, gen, reg))
		return;

	regmap_fields_write(gen->regs[reg], rsnd_mod_id(mod), data);

	dev_dbg(dev, "w %s - 0x%04d : %08x\n", rsnd_mod_name(mod), reg, data);
}

void rsnd_bset(struct rsnd_priv *priv, struct rsnd_mod *mod,
	       enum rsnd_reg reg, u32 mask, u32 data)
{
	struct device *dev = rsnd_priv_to_dev(priv);
	struct rsnd_gen *gen = rsnd_priv_to_gen(priv);

	if (!rsnd_is_accessible_reg(priv, gen, reg))
		return;

	regmap_fields_update_bits(gen->regs[reg], rsnd_mod_id(mod),
				  mask, data);

	dev_dbg(dev, "b %s - 0x%04d : %08x/%08x\n",
		rsnd_mod_name(mod), reg, data, mask);
}

#define rsnd_gen_regmap_init(priv, id_size, reg_id, conf)		\
	_rsnd_gen_regmap_init(priv, id_size, reg_id, conf, ARRAY_SIZE(conf))
static int _rsnd_gen_regmap_init(struct rsnd_priv *priv,
				 int id_size,
				 int reg_id,
				 struct rsnd_regmap_field_conf *conf,
				 int conf_size)
{
	struct platform_device *pdev = rsnd_priv_to_pdev(priv);
	struct rsnd_gen *gen = rsnd_priv_to_gen(priv);
	struct device *dev = rsnd_priv_to_dev(priv);
	struct resource *res;
	struct regmap_config regc;
	struct regmap_field *regs;
	struct regmap *regmap;
	struct reg_field regf;
	void __iomem *base;
	int i;

	memset(&regc, 0, sizeof(regc));
	regc.reg_bits = 32;
	regc.val_bits = 32;
	regc.reg_stride = 4;

	res = platform_get_resource(pdev, IORESOURCE_MEM, reg_id);
	if (!res)
		return -ENODEV;

	base = devm_ioremap_resource(dev, res);
	if (IS_ERR(base))
		return PTR_ERR(base);

	regmap = devm_regmap_init_mmio(dev, base, &regc);
	if (IS_ERR(regmap))
		return PTR_ERR(regmap);

	gen->base[reg_id] = base;
	gen->regmap[reg_id] = regmap;

	for (i = 0; i < conf_size; i++) {

		regf.reg	= conf[i].reg_offset;
		regf.id_offset	= conf[i].id_offset;
		regf.lsb	= 0;
		regf.msb	= 31;
		regf.id_size	= id_size;

		regs = devm_regmap_field_alloc(dev, regmap, regf);
		if (IS_ERR(regs))
			return PTR_ERR(regs);

		gen->regs[conf[i].idx] = regs;
	}

	return 0;
}

/*
 *	DMA read/write register offset
 *
 *	RSND_xxx_I_N	for Audio DMAC input
 *	RSND_xxx_O_N	for Audio DMAC output
 *	RSND_xxx_I_P	for Audio DMAC peri peri input
 *	RSND_xxx_O_P	for Audio DMAC peri peri output
 *
 *	ex) R-Car H2 case
 *	      mod        / DMAC in    / DMAC out   / DMAC PP in / DMAC pp out
 *	SSI : 0xec541000 / 0xec241008 / 0xec24100c
 *	SSIU: 0xec541000 / 0xec100000 / 0xec100000 / 0xec400000 / 0xec400000
 *	SCU : 0xec500000 / 0xec000000 / 0xec004000 / 0xec300000 / 0xec304000
 *	CMD : 0xec500000 /            / 0xec008000                0xec308000
 */
#define RDMA_SSI_I_N(addr, i)	(addr ##_reg - 0x00300000 + (0x40 * i) + 0x8)
#define RDMA_SSI_O_N(addr, i)	(addr ##_reg - 0x00300000 + (0x40 * i) + 0xc)

#define RDMA_SSIU_I_N(addr, i)	(addr ##_reg - 0x00441000 + (0x1000 * i))
#define RDMA_SSIU_O_N(addr, i)	(addr ##_reg - 0x00441000 + (0x1000 * i))

#define RDMA_SSIU_I_P(addr, i)	(addr ##_reg - 0x00141000 + (0x1000 * i))
#define RDMA_SSIU_O_P(addr, i)	(addr ##_reg - 0x00141000 + (0x1000 * i))

#define RDMA_SRC_I_N(addr, i)	(addr ##_reg - 0x00500000 + (0x400 * i))
#define RDMA_SRC_O_N(addr, i)	(addr ##_reg - 0x004fc000 + (0x400 * i))

#define RDMA_SRC_I_P(addr, i)	(addr ##_reg - 0x00200000 + (0x400 * i))
#define RDMA_SRC_O_P(addr, i)	(addr ##_reg - 0x001fc000 + (0x400 * i))

#define RDMA_CMD_O_N(addr, i)	(addr ##_reg - 0x004f8000 + (0x400 * i))
#define RDMA_CMD_O_P(addr, i)	(addr ##_reg - 0x001f8000 + (0x400 * i))

static dma_addr_t
rsnd_gen2_dma_addr(struct rsnd_priv *priv,
		   struct rsnd_mod *mod,
		   int is_play, int is_from)
{
	struct platform_device *pdev = rsnd_priv_to_pdev(priv);
	struct device *dev = rsnd_priv_to_dev(priv);
	struct rsnd_dai_stream *io = rsnd_mod_to_io(mod);
	dma_addr_t ssi_reg = platform_get_resource(pdev,
				IORESOURCE_MEM, RSND_GEN2_SSI)->start;
	dma_addr_t src_reg = platform_get_resource(pdev,
				IORESOURCE_MEM, RSND_GEN2_SCU)->start;
	int is_ssi = !!(rsnd_io_to_mod_ssi(io) == mod);
	int use_src = !!rsnd_io_to_mod_src(io);
	int use_dvc = !!rsnd_io_to_mod_dvc(io);
	int id = rsnd_mod_id(mod);
	struct dma_addr {
		dma_addr_t out_addr;
		dma_addr_t in_addr;
	} dma_addrs[3][2][3] = {
		/* SRC */
		{{{ 0,				0 },
		/* Capture */
		  { RDMA_SRC_O_N(src, id),	RDMA_SRC_I_P(src, id) },
		  { RDMA_CMD_O_N(src, id),	RDMA_SRC_I_P(src, id) } },
		 /* Playback */
		 {{ 0,				0, },
		  { RDMA_SRC_O_P(src, id),	RDMA_SRC_I_N(src, id) },
		  { RDMA_CMD_O_P(src, id),	RDMA_SRC_I_N(src, id) } }
		},
		/* SSI */
		/* Capture */
		{{{ RDMA_SSI_O_N(ssi, id),	0 },
		  { RDMA_SSIU_O_P(ssi, id),	0 },
		  { RDMA_SSIU_O_P(ssi, id),	0 } },
		 /* Playback */
		 {{ 0,				RDMA_SSI_I_N(ssi, id) },
		  { 0,				RDMA_SSIU_I_P(ssi, id) },
		  { 0,				RDMA_SSIU_I_P(ssi, id) } }
		},
		/* SSIU */
		/* Capture */
		{{{ RDMA_SSIU_O_N(ssi, id),	0 },
		  { RDMA_SSIU_O_P(ssi, id),	0 },
		  { RDMA_SSIU_O_P(ssi, id),	0 } },
		 /* Playback */
		 {{ 0,				RDMA_SSIU_I_N(ssi, id) },
		  { 0,				RDMA_SSIU_I_P(ssi, id) },
		  { 0,				RDMA_SSIU_I_P(ssi, id) } } },
	};

	/* it shouldn't happen */
<<<<<<< HEAD
	if (use_dvc & !use_src)
=======
	if (use_dvc && !use_src)
>>>>>>> 9e82bf01
		dev_err(dev, "DVC is selected without SRC\n");

	/* use SSIU or SSI ? */
	if (is_ssi && (0 == strcmp(rsnd_mod_dma_name(mod), "ssiu")))
		is_ssi++;

	return (is_from) ?
		dma_addrs[is_ssi][is_play][use_src + use_dvc].out_addr :
		dma_addrs[is_ssi][is_play][use_src + use_dvc].in_addr;
}

dma_addr_t rsnd_gen_dma_addr(struct rsnd_priv *priv,
			     struct rsnd_mod *mod,
			     int is_play, int is_from)
{
	/*
	 * gen1 uses default DMA addr
	 */
	if (rsnd_is_gen1(priv))
		return 0;

	if (!mod)
		return 0;

	return rsnd_gen2_dma_addr(priv, mod, is_play, is_from);
}

/*
 *		Gen2
 */
static int rsnd_gen2_probe(struct platform_device *pdev,
			   struct rsnd_priv *priv)
{
	struct device *dev = rsnd_priv_to_dev(priv);
	struct rsnd_regmap_field_conf conf_ssiu[] = {
		RSND_GEN_S_REG(SSI_MODE0,	0x800),
		RSND_GEN_S_REG(SSI_MODE1,	0x804),
		/* FIXME: it needs SSI_MODE2/3 in the future */
		RSND_GEN_M_REG(SSI_BUSIF_MODE,	0x0,	0x80),
		RSND_GEN_M_REG(SSI_BUSIF_ADINR,	0x4,	0x80),
		RSND_GEN_M_REG(BUSIF_DALIGN,	0x8,	0x80),
		RSND_GEN_M_REG(SSI_CTRL,	0x10,	0x80),
		RSND_GEN_M_REG(INT_ENABLE,	0x18,	0x80),
	};
	struct rsnd_regmap_field_conf conf_scu[] = {
		RSND_GEN_M_REG(SRC_BUSIF_MODE,	0x0,	0x20),
		RSND_GEN_M_REG(SRC_ROUTE_MODE0,	0xc,	0x20),
		RSND_GEN_M_REG(SRC_CTRL,	0x10,	0x20),
		RSND_GEN_M_REG(CMD_ROUTE_SLCT,	0x18c,	0x20),
		RSND_GEN_M_REG(CMD_CTRL,	0x190,	0x20),
		RSND_GEN_M_REG(SRC_SWRSR,	0x200,	0x40),
		RSND_GEN_M_REG(SRC_SRCIR,	0x204,	0x40),
		RSND_GEN_M_REG(SRC_ADINR,	0x214,	0x40),
		RSND_GEN_M_REG(SRC_IFSCR,	0x21c,	0x40),
		RSND_GEN_M_REG(SRC_IFSVR,	0x220,	0x40),
		RSND_GEN_M_REG(SRC_SRCCR,	0x224,	0x40),
		RSND_GEN_M_REG(SRC_BSDSR,	0x22c,	0x40),
		RSND_GEN_M_REG(SRC_BSISR,	0x238,	0x40),
		RSND_GEN_M_REG(DVC_SWRSR,	0xe00,	0x100),
		RSND_GEN_M_REG(DVC_DVUIR,	0xe04,	0x100),
		RSND_GEN_M_REG(DVC_ADINR,	0xe08,	0x100),
		RSND_GEN_M_REG(DVC_DVUCR,	0xe10,	0x100),
		RSND_GEN_M_REG(DVC_ZCMCR,	0xe14,	0x100),
		RSND_GEN_M_REG(DVC_VOL0R,	0xe28,	0x100),
		RSND_GEN_M_REG(DVC_VOL1R,	0xe2c,	0x100),
		RSND_GEN_M_REG(DVC_DVUER,	0xe48,	0x100),
	};
	struct rsnd_regmap_field_conf conf_adg[] = {
		RSND_GEN_S_REG(BRRA,		0x00),
		RSND_GEN_S_REG(BRRB,		0x04),
		RSND_GEN_S_REG(SSICKR,		0x08),
		RSND_GEN_S_REG(AUDIO_CLK_SEL0,	0x0c),
		RSND_GEN_S_REG(AUDIO_CLK_SEL1,	0x10),
		RSND_GEN_S_REG(AUDIO_CLK_SEL2,	0x14),
		RSND_GEN_S_REG(DIV_EN,		0x30),
		RSND_GEN_S_REG(SRCIN_TIMSEL0,	0x34),
		RSND_GEN_S_REG(SRCIN_TIMSEL1,	0x38),
		RSND_GEN_S_REG(SRCIN_TIMSEL2,	0x3c),
		RSND_GEN_S_REG(SRCIN_TIMSEL3,	0x40),
		RSND_GEN_S_REG(SRCIN_TIMSEL4,	0x44),
		RSND_GEN_S_REG(SRCOUT_TIMSEL0,	0x48),
		RSND_GEN_S_REG(SRCOUT_TIMSEL1,	0x4c),
		RSND_GEN_S_REG(SRCOUT_TIMSEL2,	0x50),
		RSND_GEN_S_REG(SRCOUT_TIMSEL3,	0x54),
		RSND_GEN_S_REG(SRCOUT_TIMSEL4,	0x58),
		RSND_GEN_S_REG(CMDOUT_TIMSEL,	0x5c),
	};
	struct rsnd_regmap_field_conf conf_ssi[] = {
		RSND_GEN_M_REG(SSICR,		0x00,	0x40),
		RSND_GEN_M_REG(SSISR,		0x04,	0x40),
		RSND_GEN_M_REG(SSITDR,		0x08,	0x40),
		RSND_GEN_M_REG(SSIRDR,		0x0c,	0x40),
		RSND_GEN_M_REG(SSIWSR,		0x20,	0x40),
	};
	int ret_ssiu;
	int ret_scu;
	int ret_adg;
	int ret_ssi;

	ret_ssiu = rsnd_gen_regmap_init(priv, 10, RSND_GEN2_SSIU, conf_ssiu);
	ret_scu  = rsnd_gen_regmap_init(priv, 10, RSND_GEN2_SCU,  conf_scu);
	ret_adg  = rsnd_gen_regmap_init(priv, 10, RSND_GEN2_ADG,  conf_adg);
	ret_ssi  = rsnd_gen_regmap_init(priv, 10, RSND_GEN2_SSI,  conf_ssi);
	if (ret_ssiu < 0 ||
	    ret_scu  < 0 ||
	    ret_adg  < 0 ||
	    ret_ssi  < 0)
		return ret_ssiu | ret_scu | ret_adg | ret_ssi;

	dev_dbg(dev, "Gen2 is probed\n");

	return 0;
}

/*
 *		Gen1
 */

static int rsnd_gen1_probe(struct platform_device *pdev,
			   struct rsnd_priv *priv)
{
	struct device *dev = rsnd_priv_to_dev(priv);
	struct rsnd_regmap_field_conf conf_sru[] = {
		RSND_GEN_S_REG(SRC_ROUTE_SEL,	0x00),
		RSND_GEN_S_REG(SRC_TMG_SEL0,	0x08),
		RSND_GEN_S_REG(SRC_TMG_SEL1,	0x0c),
		RSND_GEN_S_REG(SRC_TMG_SEL2,	0x10),
		RSND_GEN_S_REG(SRC_ROUTE_CTRL,	0xc0),
		RSND_GEN_S_REG(SSI_MODE0,	0xD0),
		RSND_GEN_S_REG(SSI_MODE1,	0xD4),
		RSND_GEN_M_REG(SRC_BUSIF_MODE,	0x20,	0x4),
		RSND_GEN_M_REG(SRC_ROUTE_MODE0,	0x50,	0x8),
		RSND_GEN_M_REG(SRC_SWRSR,	0x200,	0x40),
		RSND_GEN_M_REG(SRC_SRCIR,	0x204,	0x40),
		RSND_GEN_M_REG(SRC_ADINR,	0x214,	0x40),
		RSND_GEN_M_REG(SRC_IFSCR,	0x21c,	0x40),
		RSND_GEN_M_REG(SRC_IFSVR,	0x220,	0x40),
		RSND_GEN_M_REG(SRC_SRCCR,	0x224,	0x40),
		RSND_GEN_M_REG(SRC_MNFSR,	0x228,	0x40),
	};
	struct rsnd_regmap_field_conf conf_adg[] = {
		RSND_GEN_S_REG(BRRA,		0x00),
		RSND_GEN_S_REG(BRRB,		0x04),
		RSND_GEN_S_REG(SSICKR,		0x08),
		RSND_GEN_S_REG(AUDIO_CLK_SEL0,	0x0c),
		RSND_GEN_S_REG(AUDIO_CLK_SEL1,	0x10),
		RSND_GEN_S_REG(AUDIO_CLK_SEL3,	0x18),
		RSND_GEN_S_REG(AUDIO_CLK_SEL4,	0x1c),
		RSND_GEN_S_REG(AUDIO_CLK_SEL5,	0x20),
	};
	struct rsnd_regmap_field_conf conf_ssi[] = {
		RSND_GEN_M_REG(SSICR,		0x00,	0x40),
		RSND_GEN_M_REG(SSISR,		0x04,	0x40),
		RSND_GEN_M_REG(SSITDR,		0x08,	0x40),
		RSND_GEN_M_REG(SSIRDR,		0x0c,	0x40),
		RSND_GEN_M_REG(SSIWSR,		0x20,	0x40),
	};
	int ret_sru;
	int ret_adg;
	int ret_ssi;

	ret_sru  = rsnd_gen_regmap_init(priv, 9, RSND_GEN1_SRU,  conf_sru);
	ret_adg  = rsnd_gen_regmap_init(priv, 9, RSND_GEN1_ADG,  conf_adg);
	ret_ssi  = rsnd_gen_regmap_init(priv, 9, RSND_GEN1_SSI,  conf_ssi);
	if (ret_sru  < 0 ||
	    ret_adg  < 0 ||
	    ret_ssi  < 0)
		return ret_sru | ret_adg | ret_ssi;

	dev_dbg(dev, "Gen1 is probed\n");

	return 0;
}

/*
 *		Gen
 */
static void rsnd_of_parse_gen(struct platform_device *pdev,
			      const struct rsnd_of_data *of_data,
			      struct rsnd_priv *priv)
{
	struct rcar_snd_info *info = priv->info;

	if (!of_data)
		return;

	info->flags = of_data->flags;
}

int rsnd_gen_probe(struct platform_device *pdev,
		   const struct rsnd_of_data *of_data,
		   struct rsnd_priv *priv)
{
	struct device *dev = rsnd_priv_to_dev(priv);
	struct rsnd_gen *gen;
	int ret;

	rsnd_of_parse_gen(pdev, of_data, priv);

	gen = devm_kzalloc(dev, sizeof(*gen), GFP_KERNEL);
	if (!gen) {
		dev_err(dev, "GEN allocate failed\n");
		return -ENOMEM;
	}

	priv->gen = gen;

	ret = -ENODEV;
	if (rsnd_is_gen1(priv))
		ret = rsnd_gen1_probe(pdev, priv);
	else if (rsnd_is_gen2(priv))
		ret = rsnd_gen2_probe(pdev, priv);

	if (ret < 0)
		dev_err(dev, "unknown generation R-Car sound device\n");

	return ret;
}<|MERGE_RESOLUTION|>--- conflicted
+++ resolved
@@ -247,11 +247,7 @@
 	};
 
 	/* it shouldn't happen */
-<<<<<<< HEAD
-	if (use_dvc & !use_src)
-=======
 	if (use_dvc && !use_src)
->>>>>>> 9e82bf01
 		dev_err(dev, "DVC is selected without SRC\n");
 
 	/* use SSIU or SSI ? */
