/* SPDX-License-Identifier: GPL-2.0 */
#ifndef __ASM_POWERPC_CPUTABLE_H
#define __ASM_POWERPC_CPUTABLE_H


#include <linux/types.h>
#include <asm/asm-compat.h>
#include <asm/feature-fixups.h>
#include <uapi/asm/cputable.h>

#ifndef __ASSEMBLY__

/* This structure can grow, it's real size is used by head.S code
 * via the mkdefs mechanism.
 */
struct cpu_spec;

typedef	void (*cpu_setup_t)(unsigned long offset, struct cpu_spec* spec);
typedef	void (*cpu_restore_t)(void);

enum powerpc_oprofile_type {
	PPC_OPROFILE_INVALID = 0,
	PPC_OPROFILE_RS64 = 1,
	PPC_OPROFILE_POWER4 = 2,
	PPC_OPROFILE_G4 = 3,
	PPC_OPROFILE_FSL_EMB = 4,
	PPC_OPROFILE_CELL = 5,
	PPC_OPROFILE_PA6T = 6,
};

enum powerpc_pmc_type {
	PPC_PMC_DEFAULT = 0,
	PPC_PMC_IBM = 1,
	PPC_PMC_PA6T = 2,
	PPC_PMC_G4 = 3,
};

struct pt_regs;

extern int machine_check_generic(struct pt_regs *regs);
extern int machine_check_4xx(struct pt_regs *regs);
extern int machine_check_440A(struct pt_regs *regs);
extern int machine_check_e500mc(struct pt_regs *regs);
extern int machine_check_e500(struct pt_regs *regs);
extern int machine_check_e200(struct pt_regs *regs);
extern int machine_check_47x(struct pt_regs *regs);
int machine_check_8xx(struct pt_regs *regs);

extern void cpu_down_flush_e500v2(void);
extern void cpu_down_flush_e500mc(void);
extern void cpu_down_flush_e5500(void);
extern void cpu_down_flush_e6500(void);

/* NOTE WELL: Update identify_cpu() if fields are added or removed! */
struct cpu_spec {
	/* CPU is matched via (PVR & pvr_mask) == pvr_value */
	unsigned int	pvr_mask;
	unsigned int	pvr_value;

	char		*cpu_name;
	unsigned long	cpu_features;		/* Kernel features */
	unsigned int	cpu_user_features;	/* Userland features */
	unsigned int	cpu_user_features2;	/* Userland features v2 */
	unsigned int	mmu_features;		/* MMU features */

	/* cache line sizes */
	unsigned int	icache_bsize;
	unsigned int	dcache_bsize;

	/* flush caches inside the current cpu */
	void (*cpu_down_flush)(void);

	/* number of performance monitor counters */
	unsigned int	num_pmcs;
	enum powerpc_pmc_type pmc_type;

	/* this is called to initialize various CPU bits like L1 cache,
	 * BHT, SPD, etc... from head.S before branching to identify_machine
	 */
	cpu_setup_t	cpu_setup;
	/* Used to restore cpu setup on secondary processors and at resume */
	cpu_restore_t	cpu_restore;

	/* Used by oprofile userspace to select the right counters */
	char		*oprofile_cpu_type;

	/* Processor specific oprofile operations */
	enum powerpc_oprofile_type oprofile_type;

	/* Bit locations inside the mmcra change */
	unsigned long	oprofile_mmcra_sihv;
	unsigned long	oprofile_mmcra_sipr;

	/* Bits to clear during an oprofile exception */
	unsigned long	oprofile_mmcra_clear;

	/* Name of processor class, for the ELF AT_PLATFORM entry */
	char		*platform;

	/* Processor specific machine check handling. Return negative
	 * if the error is fatal, 1 if it was fully recovered and 0 to
	 * pass up (not CPU originated) */
	int		(*machine_check)(struct pt_regs *regs);

	/*
	 * Processor specific early machine check handler which is
	 * called in real mode to handle SLB and TLB errors.
	 */
	long		(*machine_check_early)(struct pt_regs *regs);
};

extern struct cpu_spec		*cur_cpu_spec;

extern unsigned int __start___ftr_fixup, __stop___ftr_fixup;

extern void set_cur_cpu_spec(struct cpu_spec *s);
extern struct cpu_spec *identify_cpu(unsigned long offset, unsigned int pvr);
extern void identify_cpu_name(unsigned int pvr);
extern void do_feature_fixups(unsigned long value, void *fixup_start,
			      void *fixup_end);

extern const char *powerpc_base_platform;

#ifdef CONFIG_JUMP_LABEL_FEATURE_CHECKS
extern void cpu_feature_keys_init(void);
#else
static inline void cpu_feature_keys_init(void) { }
#endif

#endif /* __ASSEMBLY__ */

/* CPU kernel features */

/* Definitions for features that we have on both 32-bit and 64-bit chips */
#define CPU_FTR_COHERENT_ICACHE		ASM_CONST(0x00000001)
#define CPU_FTR_ALTIVEC			ASM_CONST(0x00000002)
#define CPU_FTR_DBELL			ASM_CONST(0x00000004)
#define CPU_FTR_CAN_NAP			ASM_CONST(0x00000008)
#define CPU_FTR_DEBUG_LVL_EXC		ASM_CONST(0x00000010)
#define CPU_FTR_NODSISRALIGN		ASM_CONST(0x00000020)
#define CPU_FTR_FPU_UNAVAILABLE		ASM_CONST(0x00000040)
#define CPU_FTR_LWSYNC			ASM_CONST(0x00000080)
#define CPU_FTR_NOEXECUTE		ASM_CONST(0x00000100)
#define CPU_FTR_EMB_HV			ASM_CONST(0x00000200)

/* Definitions for features that only exist on 32-bit chips */
#ifdef CONFIG_PPC32
#define CPU_FTR_601			ASM_CONST(0x00001000)
#define CPU_FTR_L2CR			ASM_CONST(0x00002000)
#define CPU_FTR_SPEC7450		ASM_CONST(0x00004000)
#define CPU_FTR_TAU			ASM_CONST(0x00008000)
#define CPU_FTR_CAN_DOZE		ASM_CONST(0x00010000)
#define CPU_FTR_USE_RTC			ASM_CONST(0x00020000)
#define CPU_FTR_L3CR			ASM_CONST(0x00040000)
#define CPU_FTR_L3_DISABLE_NAP		ASM_CONST(0x00080000)
#define CPU_FTR_NAP_DISABLE_L2_PR	ASM_CONST(0x00100000)
#define CPU_FTR_DUAL_PLL_750FX		ASM_CONST(0x00200000)
#define CPU_FTR_NO_DPM			ASM_CONST(0x00400000)
#define CPU_FTR_476_DD2			ASM_CONST(0x00800000)
#define CPU_FTR_NEED_COHERENT		ASM_CONST(0x01000000)
#define CPU_FTR_NO_BTIC			ASM_CONST(0x02000000)
#define CPU_FTR_PPC_LE			ASM_CONST(0x04000000)
#define CPU_FTR_UNIFIED_ID_CACHE	ASM_CONST(0x08000000)
#define CPU_FTR_SPE			ASM_CONST(0x10000000)
#define CPU_FTR_NEED_PAIRED_STWCX	ASM_CONST(0x20000000)
#define CPU_FTR_INDEXED_DCR		ASM_CONST(0x40000000)

#else	/* CONFIG_PPC32 */
/* Define these to 0 for the sake of tests in common code */
#define CPU_FTR_601			(0)
#define CPU_FTR_PPC_LE			(0)
#endif

/*
 * Definitions for the 64-bit processor unique features;
 * on 32-bit, make the names available but defined to be 0.
 */
#ifdef __powerpc64__
#define LONG_ASM_CONST(x)		ASM_CONST(x)
#else
#define LONG_ASM_CONST(x)		0
#endif

#define CPU_FTR_REAL_LE			LONG_ASM_CONST(0x0000000000001000)
#define CPU_FTR_HVMODE			LONG_ASM_CONST(0x0000000000002000)
#define CPU_FTR_ARCH_206		LONG_ASM_CONST(0x0000000000008000)
#define CPU_FTR_ARCH_207S		LONG_ASM_CONST(0x0000000000010000)
#define CPU_FTR_ARCH_300		LONG_ASM_CONST(0x0000000000020000)
#define CPU_FTR_MMCRA			LONG_ASM_CONST(0x0000000000040000)
#define CPU_FTR_CTRL			LONG_ASM_CONST(0x0000000000080000)
#define CPU_FTR_SMT			LONG_ASM_CONST(0x0000000000100000)
#define CPU_FTR_PAUSE_ZERO		LONG_ASM_CONST(0x0000000000200000)
#define CPU_FTR_PURR			LONG_ASM_CONST(0x0000000000400000)
#define CPU_FTR_CELL_TB_BUG		LONG_ASM_CONST(0x0000000000800000)
#define CPU_FTR_SPURR			LONG_ASM_CONST(0x0000000001000000)
#define CPU_FTR_DSCR			LONG_ASM_CONST(0x0000000002000000)
#define CPU_FTR_VSX			LONG_ASM_CONST(0x0000000004000000)
#define CPU_FTR_SAO			LONG_ASM_CONST(0x0000000008000000)
#define CPU_FTR_CP_USE_DCBTZ		LONG_ASM_CONST(0x0000000010000000)
#define CPU_FTR_UNALIGNED_LD_STD	LONG_ASM_CONST(0x0000000020000000)
#define CPU_FTR_ASYM_SMT		LONG_ASM_CONST(0x0000000040000000)
#define CPU_FTR_STCX_CHECKS_ADDRESS	LONG_ASM_CONST(0x0000000080000000)
#define CPU_FTR_POPCNTB			LONG_ASM_CONST(0x0000000100000000)
#define CPU_FTR_POPCNTD			LONG_ASM_CONST(0x0000000200000000)
#define CPU_FTR_PKEY			LONG_ASM_CONST(0x0000000400000000)
#define CPU_FTR_VMX_COPY		LONG_ASM_CONST(0x0000000800000000)
#define CPU_FTR_TM			LONG_ASM_CONST(0x0000001000000000)
#define CPU_FTR_CFAR			LONG_ASM_CONST(0x0000002000000000)
#define	CPU_FTR_HAS_PPR			LONG_ASM_CONST(0x0000004000000000)
#define CPU_FTR_DAWR			LONG_ASM_CONST(0x0000008000000000)
#define CPU_FTR_DABRX			LONG_ASM_CONST(0x0000010000000000)
#define CPU_FTR_PMAO_BUG		LONG_ASM_CONST(0x0000020000000000)
#define CPU_FTR_POWER9_DD2_1		LONG_ASM_CONST(0x0000080000000000)
#define CPU_FTR_P9_TM_HV_ASSIST		LONG_ASM_CONST(0x0000100000000000)
#define CPU_FTR_P9_TM_XER_SO_BUG	LONG_ASM_CONST(0x0000200000000000)
#define CPU_FTR_P9_TLBIE_BUG		LONG_ASM_CONST(0x0000400000000000)
#define CPU_FTR_P9_TIDR			LONG_ASM_CONST(0x0000800000000000)

#ifndef __ASSEMBLY__

#define CPU_FTR_PPCAS_ARCH_V2	(CPU_FTR_NOEXECUTE | CPU_FTR_NODSISRALIGN)

#define MMU_FTR_PPCAS_ARCH_V2 	(MMU_FTR_TLBIEL | MMU_FTR_16M_PAGE)

/* We only set the altivec features if the kernel was compiled with altivec
 * support
 */
#ifdef CONFIG_ALTIVEC
#define CPU_FTR_ALTIVEC_COMP	CPU_FTR_ALTIVEC
#define PPC_FEATURE_HAS_ALTIVEC_COMP PPC_FEATURE_HAS_ALTIVEC
#else
#define CPU_FTR_ALTIVEC_COMP	0
#define PPC_FEATURE_HAS_ALTIVEC_COMP    0
#endif

/* We only set the VSX features if the kernel was compiled with VSX
 * support
 */
#ifdef CONFIG_VSX
#define CPU_FTR_VSX_COMP	CPU_FTR_VSX
#define PPC_FEATURE_HAS_VSX_COMP PPC_FEATURE_HAS_VSX
#else
#define CPU_FTR_VSX_COMP	0
#define PPC_FEATURE_HAS_VSX_COMP    0
#endif

/* We only set the spe features if the kernel was compiled with spe
 * support
 */
#ifdef CONFIG_SPE
#define CPU_FTR_SPE_COMP	CPU_FTR_SPE
#define PPC_FEATURE_HAS_SPE_COMP PPC_FEATURE_HAS_SPE
#define PPC_FEATURE_HAS_EFP_SINGLE_COMP PPC_FEATURE_HAS_EFP_SINGLE
#define PPC_FEATURE_HAS_EFP_DOUBLE_COMP PPC_FEATURE_HAS_EFP_DOUBLE
#else
#define CPU_FTR_SPE_COMP	0
#define PPC_FEATURE_HAS_SPE_COMP    0
#define PPC_FEATURE_HAS_EFP_SINGLE_COMP 0
#define PPC_FEATURE_HAS_EFP_DOUBLE_COMP 0
#endif

/* We only set the TM feature if the kernel was compiled with TM supprt */
#ifdef CONFIG_PPC_TRANSACTIONAL_MEM
#define CPU_FTR_TM_COMP			CPU_FTR_TM
#define PPC_FEATURE2_HTM_COMP		PPC_FEATURE2_HTM
#define PPC_FEATURE2_HTM_NOSC_COMP	PPC_FEATURE2_HTM_NOSC
#else
#define CPU_FTR_TM_COMP			0
#define PPC_FEATURE2_HTM_COMP		0
#define PPC_FEATURE2_HTM_NOSC_COMP	0
#endif

/* We need to mark all pages as being coherent if we're SMP or we have a
 * 74[45]x and an MPC107 host bridge. Also 83xx and PowerQUICC II
 * require it for PCI "streaming/prefetch" to work properly.
 * This is also required by 52xx family.
 */
#if defined(CONFIG_SMP) || defined(CONFIG_MPC10X_BRIDGE) \
	|| defined(CONFIG_PPC_83xx) || defined(CONFIG_8260) \
	|| defined(CONFIG_PPC_MPC52xx)
#define CPU_FTR_COMMON                  CPU_FTR_NEED_COHERENT
#else
#define CPU_FTR_COMMON                  0
#endif

/* The powersave features NAP & DOZE seems to confuse BDI when
   debugging. So if a BDI is used, disable theses
 */
#ifndef CONFIG_BDI_SWITCH
#define CPU_FTR_MAYBE_CAN_DOZE	CPU_FTR_CAN_DOZE
#define CPU_FTR_MAYBE_CAN_NAP	CPU_FTR_CAN_NAP
#else
#define CPU_FTR_MAYBE_CAN_DOZE	0
#define CPU_FTR_MAYBE_CAN_NAP	0
#endif

#define CPU_FTRS_PPC601	(CPU_FTR_COMMON | CPU_FTR_601 | \
	CPU_FTR_COHERENT_ICACHE | CPU_FTR_UNIFIED_ID_CACHE | CPU_FTR_USE_RTC)
#define CPU_FTRS_603	(CPU_FTR_COMMON | CPU_FTR_MAYBE_CAN_DOZE | \
	    CPU_FTR_MAYBE_CAN_NAP | CPU_FTR_PPC_LE)
#define CPU_FTRS_604	(CPU_FTR_COMMON | CPU_FTR_PPC_LE)
#define CPU_FTRS_740_NOTAU	(CPU_FTR_COMMON | \
	    CPU_FTR_MAYBE_CAN_DOZE | CPU_FTR_L2CR | \
	    CPU_FTR_MAYBE_CAN_NAP | CPU_FTR_PPC_LE)
#define CPU_FTRS_740	(CPU_FTR_COMMON | \
	    CPU_FTR_MAYBE_CAN_DOZE | CPU_FTR_L2CR | \
	    CPU_FTR_TAU | CPU_FTR_MAYBE_CAN_NAP | \
	    CPU_FTR_PPC_LE)
#define CPU_FTRS_750	(CPU_FTR_COMMON | \
	    CPU_FTR_MAYBE_CAN_DOZE | CPU_FTR_L2CR | \
	    CPU_FTR_TAU | CPU_FTR_MAYBE_CAN_NAP | \
	    CPU_FTR_PPC_LE)
#define CPU_FTRS_750CL	(CPU_FTRS_750)
#define CPU_FTRS_750FX1	(CPU_FTRS_750 | CPU_FTR_DUAL_PLL_750FX | CPU_FTR_NO_DPM)
#define CPU_FTRS_750FX2	(CPU_FTRS_750 | CPU_FTR_NO_DPM)
#define CPU_FTRS_750FX	(CPU_FTRS_750 | CPU_FTR_DUAL_PLL_750FX)
#define CPU_FTRS_750GX	(CPU_FTRS_750FX)
#define CPU_FTRS_7400_NOTAU	(CPU_FTR_COMMON | \
	    CPU_FTR_MAYBE_CAN_DOZE | CPU_FTR_L2CR | \
	    CPU_FTR_ALTIVEC_COMP | \
	    CPU_FTR_MAYBE_CAN_NAP | CPU_FTR_PPC_LE)
#define CPU_FTRS_7400	(CPU_FTR_COMMON | \
	    CPU_FTR_MAYBE_CAN_DOZE | CPU_FTR_L2CR | \
	    CPU_FTR_TAU | CPU_FTR_ALTIVEC_COMP | \
	    CPU_FTR_MAYBE_CAN_NAP | CPU_FTR_PPC_LE)
#define CPU_FTRS_7450_20	(CPU_FTR_COMMON | \
	    CPU_FTR_L2CR | CPU_FTR_ALTIVEC_COMP | \
	    CPU_FTR_L3CR | CPU_FTR_SPEC7450 | \
	    CPU_FTR_NEED_COHERENT | CPU_FTR_PPC_LE | CPU_FTR_NEED_PAIRED_STWCX)
#define CPU_FTRS_7450_21	(CPU_FTR_COMMON | \
	    CPU_FTR_MAYBE_CAN_NAP | CPU_FTR_L2CR | CPU_FTR_ALTIVEC_COMP | \
	    CPU_FTR_L3CR | CPU_FTR_SPEC7450 | \
	    CPU_FTR_NAP_DISABLE_L2_PR | CPU_FTR_L3_DISABLE_NAP | \
	    CPU_FTR_NEED_COHERENT | CPU_FTR_PPC_LE | CPU_FTR_NEED_PAIRED_STWCX)
#define CPU_FTRS_7450_23	(CPU_FTR_COMMON | \
	    CPU_FTR_NEED_PAIRED_STWCX | \
	    CPU_FTR_MAYBE_CAN_NAP | CPU_FTR_L2CR | CPU_FTR_ALTIVEC_COMP | \
	    CPU_FTR_L3CR | CPU_FTR_SPEC7450 | \
	    CPU_FTR_NAP_DISABLE_L2_PR | CPU_FTR_NEED_COHERENT | CPU_FTR_PPC_LE)
#define CPU_FTRS_7455_1	(CPU_FTR_COMMON | \
	    CPU_FTR_NEED_PAIRED_STWCX | \
	    CPU_FTR_L2CR | CPU_FTR_ALTIVEC_COMP | CPU_FTR_L3CR | \
	    CPU_FTR_SPEC7450 | CPU_FTR_NEED_COHERENT | CPU_FTR_PPC_LE)
#define CPU_FTRS_7455_20	(CPU_FTR_COMMON | \
	    CPU_FTR_NEED_PAIRED_STWCX | \
	    CPU_FTR_MAYBE_CAN_NAP | CPU_FTR_L2CR | CPU_FTR_ALTIVEC_COMP | \
	    CPU_FTR_L3CR | CPU_FTR_SPEC7450 | \
	    CPU_FTR_NAP_DISABLE_L2_PR | CPU_FTR_L3_DISABLE_NAP | \
	    CPU_FTR_NEED_COHERENT | CPU_FTR_PPC_LE)
#define CPU_FTRS_7455	(CPU_FTR_COMMON | \
	    CPU_FTR_MAYBE_CAN_NAP | CPU_FTR_L2CR | CPU_FTR_ALTIVEC_COMP | \
	    CPU_FTR_L3CR | CPU_FTR_SPEC7450 | CPU_FTR_NAP_DISABLE_L2_PR | \
	    CPU_FTR_NEED_COHERENT | CPU_FTR_PPC_LE | CPU_FTR_NEED_PAIRED_STWCX)
#define CPU_FTRS_7447_10	(CPU_FTR_COMMON | \
	    CPU_FTR_MAYBE_CAN_NAP | CPU_FTR_L2CR | CPU_FTR_ALTIVEC_COMP | \
	    CPU_FTR_L3CR | CPU_FTR_SPEC7450 | CPU_FTR_NAP_DISABLE_L2_PR | \
	    CPU_FTR_NEED_COHERENT | CPU_FTR_NO_BTIC | CPU_FTR_PPC_LE | \
	    CPU_FTR_NEED_PAIRED_STWCX)
#define CPU_FTRS_7447	(CPU_FTR_COMMON | \
	    CPU_FTR_MAYBE_CAN_NAP | CPU_FTR_L2CR | CPU_FTR_ALTIVEC_COMP | \
	    CPU_FTR_L3CR | CPU_FTR_SPEC7450 | CPU_FTR_NAP_DISABLE_L2_PR | \
	    CPU_FTR_NEED_COHERENT | CPU_FTR_PPC_LE | CPU_FTR_NEED_PAIRED_STWCX)
#define CPU_FTRS_7447A	(CPU_FTR_COMMON | \
	    CPU_FTR_MAYBE_CAN_NAP | CPU_FTR_L2CR | CPU_FTR_ALTIVEC_COMP | \
	    CPU_FTR_SPEC7450 | CPU_FTR_NAP_DISABLE_L2_PR | \
	    CPU_FTR_NEED_COHERENT | CPU_FTR_PPC_LE | CPU_FTR_NEED_PAIRED_STWCX)
#define CPU_FTRS_7448	(CPU_FTR_COMMON | \
	    CPU_FTR_MAYBE_CAN_NAP | CPU_FTR_L2CR | CPU_FTR_ALTIVEC_COMP | \
	    CPU_FTR_SPEC7450 | CPU_FTR_NAP_DISABLE_L2_PR | \
	    CPU_FTR_PPC_LE | CPU_FTR_NEED_PAIRED_STWCX)
#define CPU_FTRS_82XX	(CPU_FTR_COMMON | CPU_FTR_MAYBE_CAN_DOZE)
#define CPU_FTRS_G2_LE	(CPU_FTR_COMMON | CPU_FTR_MAYBE_CAN_DOZE | \
	    CPU_FTR_MAYBE_CAN_NAP)
#define CPU_FTRS_E300	(CPU_FTR_MAYBE_CAN_DOZE | \
	    CPU_FTR_MAYBE_CAN_NAP | \
	    CPU_FTR_COMMON)
#define CPU_FTRS_E300C2	(CPU_FTR_MAYBE_CAN_DOZE | \
	    CPU_FTR_MAYBE_CAN_NAP | \
	    CPU_FTR_COMMON | CPU_FTR_FPU_UNAVAILABLE)
#define CPU_FTRS_CLASSIC32	(CPU_FTR_COMMON)
#define CPU_FTRS_8XX	(CPU_FTR_NOEXECUTE)
#define CPU_FTRS_40X	(CPU_FTR_NODSISRALIGN | CPU_FTR_NOEXECUTE)
#define CPU_FTRS_44X	(CPU_FTR_NODSISRALIGN | CPU_FTR_NOEXECUTE)
#define CPU_FTRS_440x6	(CPU_FTR_NODSISRALIGN | CPU_FTR_NOEXECUTE | \
	    CPU_FTR_INDEXED_DCR)
#define CPU_FTRS_47X	(CPU_FTRS_440x6)
#define CPU_FTRS_E200	(CPU_FTR_SPE_COMP | \
	    CPU_FTR_NODSISRALIGN | CPU_FTR_COHERENT_ICACHE | \
	    CPU_FTR_UNIFIED_ID_CACHE | CPU_FTR_NOEXECUTE | \
	    CPU_FTR_DEBUG_LVL_EXC)
#define CPU_FTRS_E500	(CPU_FTR_MAYBE_CAN_DOZE | \
	    CPU_FTR_SPE_COMP | CPU_FTR_MAYBE_CAN_NAP | CPU_FTR_NODSISRALIGN | \
	    CPU_FTR_NOEXECUTE)
#define CPU_FTRS_E500_2	(CPU_FTR_MAYBE_CAN_DOZE | \
	    CPU_FTR_SPE_COMP | CPU_FTR_MAYBE_CAN_NAP | \
	    CPU_FTR_NODSISRALIGN | CPU_FTR_NOEXECUTE)
#define CPU_FTRS_E500MC	(CPU_FTR_NODSISRALIGN | \
	    CPU_FTR_LWSYNC | CPU_FTR_NOEXECUTE | \
	    CPU_FTR_DBELL | CPU_FTR_DEBUG_LVL_EXC | CPU_FTR_EMB_HV)
/*
 * e5500/e6500 erratum A-006958 is a timebase bug that can use the
 * same workaround as CPU_FTR_CELL_TB_BUG.
 */
#define CPU_FTRS_E5500	(CPU_FTR_NODSISRALIGN | \
	    CPU_FTR_LWSYNC | CPU_FTR_NOEXECUTE | \
	    CPU_FTR_DBELL | CPU_FTR_POPCNTB | CPU_FTR_POPCNTD | \
	    CPU_FTR_DEBUG_LVL_EXC | CPU_FTR_EMB_HV | CPU_FTR_CELL_TB_BUG)
#define CPU_FTRS_E6500	(CPU_FTR_NODSISRALIGN | \
	    CPU_FTR_LWSYNC | CPU_FTR_NOEXECUTE | \
	    CPU_FTR_DBELL | CPU_FTR_POPCNTB | CPU_FTR_POPCNTD | \
	    CPU_FTR_DEBUG_LVL_EXC | CPU_FTR_EMB_HV | CPU_FTR_ALTIVEC_COMP | \
	    CPU_FTR_CELL_TB_BUG | CPU_FTR_SMT)
#define CPU_FTRS_GENERIC_32	(CPU_FTR_COMMON | CPU_FTR_NODSISRALIGN)

/* 64-bit CPUs */
#define CPU_FTRS_PPC970	(CPU_FTR_LWSYNC | \
	    CPU_FTR_PPCAS_ARCH_V2 | CPU_FTR_CTRL | \
	    CPU_FTR_ALTIVEC_COMP | CPU_FTR_CAN_NAP | CPU_FTR_MMCRA | \
	    CPU_FTR_CP_USE_DCBTZ | CPU_FTR_STCX_CHECKS_ADDRESS | \
	    CPU_FTR_HVMODE | CPU_FTR_DABRX)
#define CPU_FTRS_POWER5	(CPU_FTR_LWSYNC | \
	    CPU_FTR_PPCAS_ARCH_V2 | CPU_FTR_CTRL | \
	    CPU_FTR_MMCRA | CPU_FTR_SMT | \
	    CPU_FTR_COHERENT_ICACHE | CPU_FTR_PURR | \
	    CPU_FTR_STCX_CHECKS_ADDRESS | CPU_FTR_POPCNTB | CPU_FTR_DABRX)
#define CPU_FTRS_POWER6 (CPU_FTR_LWSYNC | \
	    CPU_FTR_PPCAS_ARCH_V2 | CPU_FTR_CTRL | \
	    CPU_FTR_MMCRA | CPU_FTR_SMT | \
	    CPU_FTR_COHERENT_ICACHE | \
	    CPU_FTR_PURR | CPU_FTR_SPURR | CPU_FTR_REAL_LE | \
	    CPU_FTR_DSCR | CPU_FTR_UNALIGNED_LD_STD | \
	    CPU_FTR_STCX_CHECKS_ADDRESS | CPU_FTR_POPCNTB | CPU_FTR_CFAR | \
	    CPU_FTR_DABRX)
#define CPU_FTRS_POWER7 (CPU_FTR_LWSYNC | \
	    CPU_FTR_PPCAS_ARCH_V2 | CPU_FTR_CTRL | CPU_FTR_ARCH_206 |\
	    CPU_FTR_MMCRA | CPU_FTR_SMT | \
	    CPU_FTR_COHERENT_ICACHE | \
	    CPU_FTR_PURR | CPU_FTR_SPURR | CPU_FTR_REAL_LE | \
	    CPU_FTR_DSCR | CPU_FTR_SAO  | CPU_FTR_ASYM_SMT | \
	    CPU_FTR_STCX_CHECKS_ADDRESS | CPU_FTR_POPCNTB | CPU_FTR_POPCNTD | \
	    CPU_FTR_CFAR | CPU_FTR_HVMODE | \
	    CPU_FTR_VMX_COPY | CPU_FTR_HAS_PPR | CPU_FTR_DABRX | CPU_FTR_PKEY)
#define CPU_FTRS_POWER8 (CPU_FTR_LWSYNC | \
	    CPU_FTR_PPCAS_ARCH_V2 | CPU_FTR_CTRL | CPU_FTR_ARCH_206 |\
	    CPU_FTR_MMCRA | CPU_FTR_SMT | \
	    CPU_FTR_COHERENT_ICACHE | \
	    CPU_FTR_PURR | CPU_FTR_SPURR | CPU_FTR_REAL_LE | \
	    CPU_FTR_DSCR | CPU_FTR_SAO  | \
	    CPU_FTR_STCX_CHECKS_ADDRESS | CPU_FTR_POPCNTB | CPU_FTR_POPCNTD | \
	    CPU_FTR_CFAR | CPU_FTR_HVMODE | CPU_FTR_VMX_COPY | \
	    CPU_FTR_DBELL | CPU_FTR_HAS_PPR | CPU_FTR_DAWR | \
	    CPU_FTR_ARCH_207S | CPU_FTR_TM_COMP | CPU_FTR_PKEY)
#define CPU_FTRS_POWER8E (CPU_FTRS_POWER8 | CPU_FTR_PMAO_BUG)
#define CPU_FTRS_POWER9 (CPU_FTR_LWSYNC | \
	    CPU_FTR_PPCAS_ARCH_V2 | CPU_FTR_CTRL | CPU_FTR_ARCH_206 |\
	    CPU_FTR_MMCRA | CPU_FTR_SMT | \
	    CPU_FTR_COHERENT_ICACHE | \
	    CPU_FTR_PURR | CPU_FTR_SPURR | CPU_FTR_REAL_LE | \
	    CPU_FTR_DSCR | CPU_FTR_SAO  | \
	    CPU_FTR_STCX_CHECKS_ADDRESS | CPU_FTR_POPCNTB | CPU_FTR_POPCNTD | \
	    CPU_FTR_CFAR | CPU_FTR_HVMODE | CPU_FTR_VMX_COPY | \
	    CPU_FTR_DBELL | CPU_FTR_HAS_PPR | CPU_FTR_ARCH_207S | \
	    CPU_FTR_TM_COMP | CPU_FTR_ARCH_300 | CPU_FTR_PKEY | \
	    CPU_FTR_P9_TLBIE_BUG | CPU_FTR_P9_TIDR)
#define CPU_FTRS_POWER9_DD2_0 CPU_FTRS_POWER9
#define CPU_FTRS_POWER9_DD2_1 (CPU_FTRS_POWER9 | CPU_FTR_POWER9_DD2_1)
#define CPU_FTRS_POWER9_DD2_2 (CPU_FTRS_POWER9 | CPU_FTR_POWER9_DD2_1 | \
			       CPU_FTR_P9_TM_HV_ASSIST | \
			       CPU_FTR_P9_TM_XER_SO_BUG)
#define CPU_FTRS_CELL	(CPU_FTR_LWSYNC | \
	    CPU_FTR_PPCAS_ARCH_V2 | CPU_FTR_CTRL | \
	    CPU_FTR_ALTIVEC_COMP | CPU_FTR_MMCRA | CPU_FTR_SMT | \
	    CPU_FTR_PAUSE_ZERO  | CPU_FTR_CELL_TB_BUG | CPU_FTR_CP_USE_DCBTZ | \
	    CPU_FTR_UNALIGNED_LD_STD | CPU_FTR_DABRX)
#define CPU_FTRS_PA6T (CPU_FTR_LWSYNC | \
	    CPU_FTR_PPCAS_ARCH_V2 | CPU_FTR_ALTIVEC_COMP | \
	    CPU_FTR_PURR | CPU_FTR_REAL_LE | CPU_FTR_DABRX)
#define CPU_FTRS_COMPATIBLE	(CPU_FTR_PPCAS_ARCH_V2)

#ifdef __powerpc64__
#ifdef CONFIG_PPC_BOOK3E
#define CPU_FTRS_POSSIBLE	(CPU_FTRS_E6500 | CPU_FTRS_E5500)
#else
#ifdef CONFIG_CPU_LITTLE_ENDIAN
#define CPU_FTRS_POSSIBLE	\
	    (CPU_FTRS_POWER7 | CPU_FTRS_POWER8E | CPU_FTRS_POWER8 | \
<<<<<<< HEAD
	     CPU_FTR_ALTIVEC_COMP | CPU_FTR_VSX_COMP | CPU_FTRS_POWER9 | \
	     CPU_FTRS_POWER9_DD1 | CPU_FTRS_POWER9_DD2_1 | \
	     CPU_FTRS_POWER9_DD2_2)
=======
	     CPU_FTRS_POWER8_DD1 | CPU_FTR_ALTIVEC_COMP | CPU_FTR_VSX_COMP | \
	     CPU_FTRS_POWER9 | CPU_FTRS_POWER9_DD2_1 | CPU_FTRS_POWER9_DD2_2)
>>>>>>> a68bd126
#else
#define CPU_FTRS_POSSIBLE	\
	    (CPU_FTRS_PPC970 | CPU_FTRS_POWER5 | \
	     CPU_FTRS_POWER6 | CPU_FTRS_POWER7 | CPU_FTRS_POWER8E | \
<<<<<<< HEAD
	     CPU_FTRS_POWER8 | CPU_FTRS_CELL | CPU_FTRS_PA6T | \
	     CPU_FTR_VSX_COMP | CPU_FTR_ALTIVEC_COMP | CPU_FTRS_POWER9 | \
	     CPU_FTRS_POWER9_DD1 | CPU_FTRS_POWER9_DD2_1 | \
	     CPU_FTRS_POWER9_DD2_2)
=======
	     CPU_FTRS_POWER8 | CPU_FTRS_POWER8_DD1 | CPU_FTRS_CELL | \
	     CPU_FTRS_PA6T | CPU_FTR_VSX_COMP | CPU_FTR_ALTIVEC_COMP | \
	     CPU_FTRS_POWER9 | CPU_FTRS_POWER9_DD2_1 | CPU_FTRS_POWER9_DD2_2)
>>>>>>> a68bd126
#endif /* CONFIG_CPU_LITTLE_ENDIAN */
#endif
#else
enum {
	CPU_FTRS_POSSIBLE =
#ifdef CONFIG_PPC_BOOK3S_32
	    CPU_FTRS_PPC601 | CPU_FTRS_603 | CPU_FTRS_604 | CPU_FTRS_740_NOTAU |
	    CPU_FTRS_740 | CPU_FTRS_750 | CPU_FTRS_750FX1 |
	    CPU_FTRS_750FX2 | CPU_FTRS_750FX | CPU_FTRS_750GX |
	    CPU_FTRS_7400_NOTAU | CPU_FTRS_7400 | CPU_FTRS_7450_20 |
	    CPU_FTRS_7450_21 | CPU_FTRS_7450_23 | CPU_FTRS_7455_1 |
	    CPU_FTRS_7455_20 | CPU_FTRS_7455 | CPU_FTRS_7447_10 |
	    CPU_FTRS_7447 | CPU_FTRS_7447A | CPU_FTRS_82XX |
	    CPU_FTRS_G2_LE | CPU_FTRS_E300 | CPU_FTRS_E300C2 |
	    CPU_FTRS_CLASSIC32 |
#else
	    CPU_FTRS_GENERIC_32 |
#endif
#ifdef CONFIG_PPC_8xx
	    CPU_FTRS_8XX |
#endif
#ifdef CONFIG_40x
	    CPU_FTRS_40X |
#endif
#ifdef CONFIG_44x
	    CPU_FTRS_44X | CPU_FTRS_440x6 |
#endif
#ifdef CONFIG_PPC_47x
	    CPU_FTRS_47X | CPU_FTR_476_DD2 |
#endif
#ifdef CONFIG_E200
	    CPU_FTRS_E200 |
#endif
#ifdef CONFIG_E500
	    CPU_FTRS_E500 | CPU_FTRS_E500_2 |
#endif
#ifdef CONFIG_PPC_E500MC
	    CPU_FTRS_E500MC | CPU_FTRS_E5500 | CPU_FTRS_E6500 |
#endif
	    0,
};
#endif /* __powerpc64__ */

#ifdef __powerpc64__
#ifdef CONFIG_PPC_BOOK3E
#define CPU_FTRS_ALWAYS		(CPU_FTRS_E6500 & CPU_FTRS_E5500)
#else

#ifdef CONFIG_PPC_DT_CPU_FTRS
#define CPU_FTRS_DT_CPU_BASE			\
	(CPU_FTR_LWSYNC |			\
	 CPU_FTR_FPU_UNAVAILABLE |		\
	 CPU_FTR_NODSISRALIGN |			\
	 CPU_FTR_NOEXECUTE |			\
	 CPU_FTR_COHERENT_ICACHE |		\
	 CPU_FTR_STCX_CHECKS_ADDRESS |		\
	 CPU_FTR_POPCNTB | CPU_FTR_POPCNTD |	\
	 CPU_FTR_DAWR |				\
	 CPU_FTR_ARCH_206 |			\
	 CPU_FTR_ARCH_207S)
#else
#define CPU_FTRS_DT_CPU_BASE	(~0ul)
#endif

#ifdef CONFIG_CPU_LITTLE_ENDIAN
#define CPU_FTRS_ALWAYS \
	    (CPU_FTRS_POSSIBLE & ~CPU_FTR_HVMODE & CPU_FTRS_POWER7 & \
<<<<<<< HEAD
	     CPU_FTRS_POWER8E & CPU_FTRS_POWER8 & \
	     CPU_FTRS_POWER9 & CPU_FTRS_POWER9_DD1 & CPU_FTRS_POWER9_DD2_1 & \
=======
	     CPU_FTRS_POWER8E & CPU_FTRS_POWER8 & CPU_FTRS_POWER8_DD1 & \
	     CPU_FTRS_POWER9 & CPU_FTRS_POWER9_DD2_1 & \
>>>>>>> a68bd126
	     CPU_FTRS_DT_CPU_BASE)
#else
#define CPU_FTRS_ALWAYS		\
	    (CPU_FTRS_PPC970 & CPU_FTRS_POWER5 & \
	     CPU_FTRS_POWER6 & CPU_FTRS_POWER7 & CPU_FTRS_CELL & \
	     CPU_FTRS_PA6T & CPU_FTRS_POWER8 & CPU_FTRS_POWER8E & \
<<<<<<< HEAD
	     ~CPU_FTR_HVMODE & CPU_FTRS_POSSIBLE & \
	     CPU_FTRS_POWER9 & CPU_FTRS_POWER9_DD1 & CPU_FTRS_POWER9_DD2_1 & \
=======
	     CPU_FTRS_POWER8_DD1 & ~CPU_FTR_HVMODE & CPU_FTRS_POSSIBLE & \
	     CPU_FTRS_POWER9 & CPU_FTRS_POWER9_DD2_1 & \
>>>>>>> a68bd126
	     CPU_FTRS_DT_CPU_BASE)
#endif /* CONFIG_CPU_LITTLE_ENDIAN */
#endif
#else
enum {
	CPU_FTRS_ALWAYS =
#ifdef CONFIG_PPC_BOOK3S_32
	    CPU_FTRS_PPC601 & CPU_FTRS_603 & CPU_FTRS_604 & CPU_FTRS_740_NOTAU &
	    CPU_FTRS_740 & CPU_FTRS_750 & CPU_FTRS_750FX1 &
	    CPU_FTRS_750FX2 & CPU_FTRS_750FX & CPU_FTRS_750GX &
	    CPU_FTRS_7400_NOTAU & CPU_FTRS_7400 & CPU_FTRS_7450_20 &
	    CPU_FTRS_7450_21 & CPU_FTRS_7450_23 & CPU_FTRS_7455_1 &
	    CPU_FTRS_7455_20 & CPU_FTRS_7455 & CPU_FTRS_7447_10 &
	    CPU_FTRS_7447 & CPU_FTRS_7447A & CPU_FTRS_82XX &
	    CPU_FTRS_G2_LE & CPU_FTRS_E300 & CPU_FTRS_E300C2 &
	    CPU_FTRS_CLASSIC32 &
#else
	    CPU_FTRS_GENERIC_32 &
#endif
#ifdef CONFIG_PPC_8xx
	    CPU_FTRS_8XX &
#endif
#ifdef CONFIG_40x
	    CPU_FTRS_40X &
#endif
#ifdef CONFIG_44x
	    CPU_FTRS_44X & CPU_FTRS_440x6 &
#endif
#ifdef CONFIG_E200
	    CPU_FTRS_E200 &
#endif
#ifdef CONFIG_E500
	    CPU_FTRS_E500 & CPU_FTRS_E500_2 &
#endif
#ifdef CONFIG_PPC_E500MC
	    CPU_FTRS_E500MC & CPU_FTRS_E5500 & CPU_FTRS_E6500 &
#endif
	    ~CPU_FTR_EMB_HV &	/* can be removed at runtime */
	    CPU_FTRS_POSSIBLE,
};
#endif /* __powerpc64__ */

#define HBP_NUM 1

#endif /* !__ASSEMBLY__ */

#endif /* __ASM_POWERPC_CPUTABLE_H */<|MERGE_RESOLUTION|>--- conflicted
+++ resolved
@@ -484,28 +484,15 @@
 #ifdef CONFIG_CPU_LITTLE_ENDIAN
 #define CPU_FTRS_POSSIBLE	\
 	    (CPU_FTRS_POWER7 | CPU_FTRS_POWER8E | CPU_FTRS_POWER8 | \
-<<<<<<< HEAD
 	     CPU_FTR_ALTIVEC_COMP | CPU_FTR_VSX_COMP | CPU_FTRS_POWER9 | \
-	     CPU_FTRS_POWER9_DD1 | CPU_FTRS_POWER9_DD2_1 | \
-	     CPU_FTRS_POWER9_DD2_2)
-=======
-	     CPU_FTRS_POWER8_DD1 | CPU_FTR_ALTIVEC_COMP | CPU_FTR_VSX_COMP | \
-	     CPU_FTRS_POWER9 | CPU_FTRS_POWER9_DD2_1 | CPU_FTRS_POWER9_DD2_2)
->>>>>>> a68bd126
+	     CPU_FTRS_POWER9_DD2_1 | CPU_FTRS_POWER9_DD2_2)
 #else
 #define CPU_FTRS_POSSIBLE	\
 	    (CPU_FTRS_PPC970 | CPU_FTRS_POWER5 | \
 	     CPU_FTRS_POWER6 | CPU_FTRS_POWER7 | CPU_FTRS_POWER8E | \
-<<<<<<< HEAD
 	     CPU_FTRS_POWER8 | CPU_FTRS_CELL | CPU_FTRS_PA6T | \
 	     CPU_FTR_VSX_COMP | CPU_FTR_ALTIVEC_COMP | CPU_FTRS_POWER9 | \
-	     CPU_FTRS_POWER9_DD1 | CPU_FTRS_POWER9_DD2_1 | \
-	     CPU_FTRS_POWER9_DD2_2)
-=======
-	     CPU_FTRS_POWER8 | CPU_FTRS_POWER8_DD1 | CPU_FTRS_CELL | \
-	     CPU_FTRS_PA6T | CPU_FTR_VSX_COMP | CPU_FTR_ALTIVEC_COMP | \
-	     CPU_FTRS_POWER9 | CPU_FTRS_POWER9_DD2_1 | CPU_FTRS_POWER9_DD2_2)
->>>>>>> a68bd126
+	     CPU_FTRS_POWER9_DD2_1 | CPU_FTRS_POWER9_DD2_2)
 #endif /* CONFIG_CPU_LITTLE_ENDIAN */
 #endif
 #else
@@ -573,27 +560,15 @@
 #ifdef CONFIG_CPU_LITTLE_ENDIAN
 #define CPU_FTRS_ALWAYS \
 	    (CPU_FTRS_POSSIBLE & ~CPU_FTR_HVMODE & CPU_FTRS_POWER7 & \
-<<<<<<< HEAD
-	     CPU_FTRS_POWER8E & CPU_FTRS_POWER8 & \
-	     CPU_FTRS_POWER9 & CPU_FTRS_POWER9_DD1 & CPU_FTRS_POWER9_DD2_1 & \
-=======
-	     CPU_FTRS_POWER8E & CPU_FTRS_POWER8 & CPU_FTRS_POWER8_DD1 & \
-	     CPU_FTRS_POWER9 & CPU_FTRS_POWER9_DD2_1 & \
->>>>>>> a68bd126
-	     CPU_FTRS_DT_CPU_BASE)
+	     CPU_FTRS_POWER8E & CPU_FTRS_POWER8 & CPU_FTRS_POWER9 & \
+	     CPU_FTRS_POWER9_DD2_1 & CPU_FTRS_DT_CPU_BASE)
 #else
 #define CPU_FTRS_ALWAYS		\
 	    (CPU_FTRS_PPC970 & CPU_FTRS_POWER5 & \
 	     CPU_FTRS_POWER6 & CPU_FTRS_POWER7 & CPU_FTRS_CELL & \
 	     CPU_FTRS_PA6T & CPU_FTRS_POWER8 & CPU_FTRS_POWER8E & \
-<<<<<<< HEAD
-	     ~CPU_FTR_HVMODE & CPU_FTRS_POSSIBLE & \
-	     CPU_FTRS_POWER9 & CPU_FTRS_POWER9_DD1 & CPU_FTRS_POWER9_DD2_1 & \
-=======
-	     CPU_FTRS_POWER8_DD1 & ~CPU_FTR_HVMODE & CPU_FTRS_POSSIBLE & \
-	     CPU_FTRS_POWER9 & CPU_FTRS_POWER9_DD2_1 & \
->>>>>>> a68bd126
-	     CPU_FTRS_DT_CPU_BASE)
+	     ~CPU_FTR_HVMODE & CPU_FTRS_POSSIBLE & CPU_FTRS_POWER9 & \
+	     CPU_FTRS_POWER9_DD2_1 & CPU_FTRS_DT_CPU_BASE)
 #endif /* CONFIG_CPU_LITTLE_ENDIAN */
 #endif
 #else
