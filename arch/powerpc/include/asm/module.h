#ifndef _ASM_POWERPC_MODULE_H
#define _ASM_POWERPC_MODULE_H
#ifdef __KERNEL__

/*
 * This program is free software; you can redistribute it and/or
 * modify it under the terms of the GNU General Public License
 * as published by the Free Software Foundation; either version
 * 2 of the License, or (at your option) any later version.
 */

#include <linux/list.h>
#include <asm/bug.h>
#include <asm-generic/module.h>


#ifndef __powerpc64__
/*
 * Thanks to Paul M for explaining this.
 *
 * PPC can only do rel jumps += 32MB, and often the kernel and other
 * modules are further away than this.  So, we jump to a table of
 * trampolines attached to the module (the Procedure Linkage Table)
 * whenever that happens.
 */

struct ppc_plt_entry {
	/* 16 byte jump instruction sequence (4 instructions) */
	unsigned int jump[4];
};
#endif	/* __powerpc64__ */


struct mod_arch_specific {
#ifdef __powerpc64__
	unsigned int stubs_section;	/* Index of stubs section in module */
	unsigned int toc_section;	/* What section is the TOC? */
	bool toc_fixed;			/* Have we fixed up .TOC.? */
#ifdef CONFIG_DYNAMIC_FTRACE
	unsigned long toc;
	unsigned long tramp;
#endif

#else /* powerpc64 */
	/* Indices of PLT sections within module. */
	unsigned int core_plt_section;
	unsigned int init_plt_section;
#ifdef CONFIG_DYNAMIC_FTRACE
	unsigned long tramp;
#endif
#endif /* powerpc64 */

	/* List of BUG addresses, source line numbers and filenames */
	struct list_head bug_list;
	struct bug_entry *bug_table;
	unsigned int num_bugs;
};

/*
 * Select ELF headers.
 * Make empty section for module_frob_arch_sections to expand.
 */

#ifdef __powerpc64__
#    ifdef MODULE
	asm(".section .stubs,\"ax\",@nobits; .align 3; .previous");
#    endif
#else
#    ifdef MODULE
	asm(".section .plt,\"ax\",@nobits; .align 3; .previous");
	asm(".section .init.plt,\"ax\",@nobits; .align 3; .previous");
#    endif	/* MODULE */
#endif

#ifdef CONFIG_DYNAMIC_FTRACE
#    ifdef MODULE
	asm(".section .ftrace.tramp,\"ax\",@nobits; .align 3; .previous");
#    endif	/* MODULE */
#endif

int module_trampoline_target(struct module *mod, unsigned long trampoline,
			     unsigned long *target);

#ifdef CONFIG_DYNAMIC_FTRACE
int module_finalize_ftrace(struct module *mod, const Elf_Shdr *sechdrs);
#else
static inline int module_finalize_ftrace(struct module *mod, const Elf_Shdr *sechdrs)
{
	return 0;
}
#endif

<<<<<<< HEAD
#if defined(CONFIG_MODVERSIONS) && defined(CONFIG_PPC64)
#define ARCH_RELOCATES_KCRCTAB
#define reloc_start PHYSICAL_START
#endif
=======
>>>>>>> 2fa299a9
#endif /* __KERNEL__ */
#endif	/* _ASM_POWERPC_MODULE_H */<|MERGE_RESOLUTION|>--- conflicted
+++ resolved
@@ -90,12 +90,5 @@
 }
 #endif
 
-<<<<<<< HEAD
-#if defined(CONFIG_MODVERSIONS) && defined(CONFIG_PPC64)
-#define ARCH_RELOCATES_KCRCTAB
-#define reloc_start PHYSICAL_START
-#endif
-=======
->>>>>>> 2fa299a9
 #endif /* __KERNEL__ */
 #endif	/* _ASM_POWERPC_MODULE_H */