
generic-y	+= clkdev.h
generic-y       += cputime.h
generic-y       += delay.h
generic-y       += device.h
generic-y       += div64.h
generic-y       += emergency-restart.h
generic-y	+= exec.h
generic-y       += futex.h
generic-y       += irq_regs.h
generic-y	+= param.h
generic-y       += local.h
generic-y       += local64.h
generic-y       += percpu.h
generic-y       += scatterlist.h
generic-y       += sections.h
generic-y       += topology.h
generic-y	+= trace_clock.h
<<<<<<< HEAD
generic-y	+= param.h
generic-y += preempt.h
=======
generic-y       += xor.h
>>>>>>> d0e639c9
<|MERGE_RESOLUTION|>--- conflicted
+++ resolved
@@ -7,6 +7,7 @@
 generic-y       += emergency-restart.h
 generic-y	+= exec.h
 generic-y       += futex.h
+generic-y	+= preempt.h
 generic-y       += irq_regs.h
 generic-y	+= param.h
 generic-y       += local.h
@@ -16,9 +17,4 @@
 generic-y       += sections.h
 generic-y       += topology.h
 generic-y	+= trace_clock.h
-<<<<<<< HEAD
-generic-y	+= param.h
-generic-y += preempt.h
-=======
-generic-y       += xor.h
->>>>>>> d0e639c9
+generic-y       += xor.h