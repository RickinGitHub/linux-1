--- conflicted
+++ resolved
@@ -86,11 +86,8 @@
 
 &sn65hvs882 {
 	load-gpios = <&gpio3 19 GPIO_ACTIVE_LOW>;
-<<<<<<< HEAD
-=======
 };
 
 &pcie1 {
 	gpios = <&gpio3 23 GPIO_ACTIVE_HIGH>;
->>>>>>> a544c619
 };