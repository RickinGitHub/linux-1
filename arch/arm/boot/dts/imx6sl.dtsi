--- conflicted
+++ resolved
@@ -900,10 +900,7 @@
 				reg = <0x021b8000 0x4000>;
 				interrupts = <0 14 IRQ_TYPE_LEVEL_HIGH>;
 				fsl,weim-cs-gpr = <&gpr>;
-<<<<<<< HEAD
-=======
-				status = "disabled";
->>>>>>> a544c619
+				status = "disabled";
 			};
 
 			ocotp: ocotp@021bc000 {
