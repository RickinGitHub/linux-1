generic-y += asm-offsets.h
generic-y += clkdev.h
<<<<<<< HEAD
=======
generic-y += dma-contiguous.h
>>>>>>> 405182c2
generic-y += export.h
generic-y += irq_work.h
generic-y += mcs_spinlock.h
generic-y += mm-arch-hooks.h
generic-y += preempt.h
generic-y += trace_clock.h
generic-y += word-at-a-time.h<|MERGE_RESOLUTION|>--- conflicted
+++ resolved
@@ -1,9 +1,6 @@
 generic-y += asm-offsets.h
 generic-y += clkdev.h
-<<<<<<< HEAD
-=======
 generic-y += dma-contiguous.h
->>>>>>> 405182c2
 generic-y += export.h
 generic-y += irq_work.h
 generic-y += mcs_spinlock.h
