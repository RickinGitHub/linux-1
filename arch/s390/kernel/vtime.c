/*
 *    Virtual cpu timer based timer functions.
 *
 *    Copyright IBM Corp. 2004, 2012
 *    Author(s): Jan Glauber <jan.glauber@de.ibm.com>
 */

#include <linux/kernel_stat.h>
#include <linux/cputime.h>
#include <linux/export.h>
#include <linux/kernel.h>
#include <linux/timex.h>
#include <linux/types.h>
#include <linux/time.h>

#include <asm/vtimer.h>
#include <asm/vtime.h>
#include <asm/cpu_mf.h>
#include <asm/smp.h>

#include "entry.h"

static void virt_timer_expire(void);

static LIST_HEAD(virt_timer_list);
static DEFINE_SPINLOCK(virt_timer_lock);
static atomic64_t virt_timer_current;
static atomic64_t virt_timer_elapsed;

DEFINE_PER_CPU(u64, mt_cycles[8]);
static DEFINE_PER_CPU(u64, mt_scaling_mult) = { 1 };
static DEFINE_PER_CPU(u64, mt_scaling_div) = { 1 };
static DEFINE_PER_CPU(u64, mt_scaling_jiffies);

static inline u64 get_vtimer(void)
{
	u64 timer;

	asm volatile("stpt %0" : "=m" (timer));
	return timer;
}

static inline void set_vtimer(u64 expires)
{
	u64 timer;

	asm volatile(
		"	stpt	%0\n"	/* Store current cpu timer value */
		"	spt	%1"	/* Set new value imm. afterwards */
		: "=m" (timer) : "m" (expires));
	S390_lowcore.system_timer += S390_lowcore.last_update_timer - timer;
	S390_lowcore.last_update_timer = expires;
}

static inline int virt_timer_forward(u64 elapsed)
{
	BUG_ON(!irqs_disabled());

	if (list_empty(&virt_timer_list))
		return 0;
	elapsed = atomic64_add_return(elapsed, &virt_timer_elapsed);
	return elapsed >= atomic64_read(&virt_timer_current);
}

static void update_mt_scaling(void)
{
	u64 cycles_new[8], *cycles_old;
	u64 delta, fac, mult, div;
	int i;

	stcctm5(smp_cpu_mtid + 1, cycles_new);
	cycles_old = this_cpu_ptr(mt_cycles);
	fac = 1;
	mult = div = 0;
	for (i = 0; i <= smp_cpu_mtid; i++) {
		delta = cycles_new[i] - cycles_old[i];
		div += delta;
		mult *= i + 1;
		mult += delta * fac;
		fac *= i + 1;
	}
	div *= fac;
	if (div > 0) {
		/* Update scaling factor */
		__this_cpu_write(mt_scaling_mult, mult);
		__this_cpu_write(mt_scaling_div, div);
		memcpy(cycles_old, cycles_new,
		       sizeof(u64) * (smp_cpu_mtid + 1));
	}
	__this_cpu_write(mt_scaling_jiffies, jiffies_64);
}

static inline u64 update_tsk_timer(unsigned long *tsk_vtime, u64 new)
{
	u64 delta;

	delta = new - *tsk_vtime;
	*tsk_vtime = new;
	return delta;
}


static inline u64 scale_vtime(u64 vtime)
{
	u64 mult = __this_cpu_read(mt_scaling_mult);
	u64 div = __this_cpu_read(mt_scaling_div);

	if (smp_cpu_mtid)
		return vtime * mult / div;
	return vtime;
}

static void account_system_index_scaled(struct task_struct *p,
					cputime_t cputime, cputime_t scaled,
					enum cpu_usage_stat index)
{
	p->stimescaled += cputime_to_nsecs(scaled);
	account_system_index_time(p, cputime_to_nsecs(cputime), index);
}

/*
 * Update process times based on virtual cpu times stored by entry.S
 * to the lowcore fields user_timer, system_timer & steal_clock.
 */
static int do_account_vtime(struct task_struct *tsk)
{
	u64 timer, clock, user, guest, system, hardirq, softirq, steal;

	timer = S390_lowcore.last_update_timer;
	clock = S390_lowcore.last_update_clock;
	asm volatile(
		"	stpt	%0\n"	/* Store current cpu timer value */
#ifdef CONFIG_HAVE_MARCH_Z9_109_FEATURES
		"	stckf	%1"	/* Store current tod clock value */
#else
		"	stck	%1"	/* Store current tod clock value */
#endif
		: "=m" (S390_lowcore.last_update_timer),
		  "=m" (S390_lowcore.last_update_clock));
	clock = S390_lowcore.last_update_clock - clock;
	timer -= S390_lowcore.last_update_timer;

	if (hardirq_count())
		S390_lowcore.hardirq_timer += timer;
	else
		S390_lowcore.system_timer += timer;

	/* Update MT utilization calculation */
	if (smp_cpu_mtid &&
	    time_after64(jiffies_64, this_cpu_read(mt_scaling_jiffies)))
		update_mt_scaling();

	/* Calculate cputime delta */
	user = update_tsk_timer(&tsk->thread.user_timer,
				READ_ONCE(S390_lowcore.user_timer));
	guest = update_tsk_timer(&tsk->thread.guest_timer,
				 READ_ONCE(S390_lowcore.guest_timer));
	system = update_tsk_timer(&tsk->thread.system_timer,
				  READ_ONCE(S390_lowcore.system_timer));
	hardirq = update_tsk_timer(&tsk->thread.hardirq_timer,
				   READ_ONCE(S390_lowcore.hardirq_timer));
	softirq = update_tsk_timer(&tsk->thread.softirq_timer,
				   READ_ONCE(S390_lowcore.softirq_timer));
	S390_lowcore.steal_timer +=
		clock - user - guest - system - hardirq - softirq;

	/* Push account value */
	if (user) {
		account_user_time(tsk, cputime_to_nsecs(user));
		tsk->utimescaled += cputime_to_nsecs(scale_vtime(user));
	}

	if (guest) {
		account_guest_time(tsk, cputime_to_nsecs(guest));
		tsk->utimescaled += cputime_to_nsecs(scale_vtime(guest));
	}
<<<<<<< HEAD
	account_user_time(tsk, user);
	tsk->utimescaled += user_scaled;
	account_system_time(tsk, 0, system);
	tsk->stimescaled += system_scaled;
=======

	if (system)
		account_system_index_scaled(tsk, system, scale_vtime(system),
					    CPUTIME_SYSTEM);
	if (hardirq)
		account_system_index_scaled(tsk, hardirq, scale_vtime(hardirq),
					    CPUTIME_IRQ);
	if (softirq)
		account_system_index_scaled(tsk, softirq, scale_vtime(softirq),
					    CPUTIME_SOFTIRQ);
>>>>>>> 2fa299a9

	steal = S390_lowcore.steal_timer;
	if ((s64) steal > 0) {
		S390_lowcore.steal_timer = 0;
		account_steal_time(cputime_to_nsecs(steal));
	}

	return virt_timer_forward(user + guest + system + hardirq + softirq);
}

void vtime_task_switch(struct task_struct *prev)
{
	do_account_vtime(prev);
	prev->thread.user_timer = S390_lowcore.user_timer;
	prev->thread.guest_timer = S390_lowcore.guest_timer;
	prev->thread.system_timer = S390_lowcore.system_timer;
	prev->thread.hardirq_timer = S390_lowcore.hardirq_timer;
	prev->thread.softirq_timer = S390_lowcore.softirq_timer;
	S390_lowcore.user_timer = current->thread.user_timer;
	S390_lowcore.guest_timer = current->thread.guest_timer;
	S390_lowcore.system_timer = current->thread.system_timer;
	S390_lowcore.hardirq_timer = current->thread.hardirq_timer;
	S390_lowcore.softirq_timer = current->thread.softirq_timer;
}

/*
 * In s390, accounting pending user time also implies
 * accounting system time in order to correctly compute
 * the stolen time accounting.
 */
void vtime_flush(struct task_struct *tsk)
{
	if (do_account_vtime(tsk))
		virt_timer_expire();
}

/*
 * Update process times based on virtual cpu times stored by entry.S
 * to the lowcore fields user_timer, system_timer & steal_clock.
 */
void vtime_account_irq_enter(struct task_struct *tsk)
{
	u64 timer;

	timer = S390_lowcore.last_update_timer;
	S390_lowcore.last_update_timer = get_vtimer();
	timer -= S390_lowcore.last_update_timer;

	if ((tsk->flags & PF_VCPU) && (irq_count() == 0))
		S390_lowcore.guest_timer += timer;
	else if (hardirq_count())
		S390_lowcore.hardirq_timer += timer;
	else if (in_serving_softirq())
		S390_lowcore.softirq_timer += timer;
	else
		S390_lowcore.system_timer += timer;

	virt_timer_forward(timer);
}
EXPORT_SYMBOL_GPL(vtime_account_irq_enter);

void vtime_account_system(struct task_struct *tsk)
__attribute__((alias("vtime_account_irq_enter")));
EXPORT_SYMBOL_GPL(vtime_account_system);

/*
 * Sorted add to a list. List is linear searched until first bigger
 * element is found.
 */
static void list_add_sorted(struct vtimer_list *timer, struct list_head *head)
{
	struct vtimer_list *tmp;

	list_for_each_entry(tmp, head, entry) {
		if (tmp->expires > timer->expires) {
			list_add_tail(&timer->entry, &tmp->entry);
			return;
		}
	}
	list_add_tail(&timer->entry, head);
}

/*
 * Handler for expired virtual CPU timer.
 */
static void virt_timer_expire(void)
{
	struct vtimer_list *timer, *tmp;
	unsigned long elapsed;
	LIST_HEAD(cb_list);

	/* walk timer list, fire all expired timers */
	spin_lock(&virt_timer_lock);
	elapsed = atomic64_read(&virt_timer_elapsed);
	list_for_each_entry_safe(timer, tmp, &virt_timer_list, entry) {
		if (timer->expires < elapsed)
			/* move expired timer to the callback queue */
			list_move_tail(&timer->entry, &cb_list);
		else
			timer->expires -= elapsed;
	}
	if (!list_empty(&virt_timer_list)) {
		timer = list_first_entry(&virt_timer_list,
					 struct vtimer_list, entry);
		atomic64_set(&virt_timer_current, timer->expires);
	}
	atomic64_sub(elapsed, &virt_timer_elapsed);
	spin_unlock(&virt_timer_lock);

	/* Do callbacks and recharge periodic timers */
	list_for_each_entry_safe(timer, tmp, &cb_list, entry) {
		list_del_init(&timer->entry);
		timer->function(timer->data);
		if (timer->interval) {
			/* Recharge interval timer */
			timer->expires = timer->interval +
				atomic64_read(&virt_timer_elapsed);
			spin_lock(&virt_timer_lock);
			list_add_sorted(timer, &virt_timer_list);
			spin_unlock(&virt_timer_lock);
		}
	}
}

void init_virt_timer(struct vtimer_list *timer)
{
	timer->function = NULL;
	INIT_LIST_HEAD(&timer->entry);
}
EXPORT_SYMBOL(init_virt_timer);

static inline int vtimer_pending(struct vtimer_list *timer)
{
	return !list_empty(&timer->entry);
}

static void internal_add_vtimer(struct vtimer_list *timer)
{
	if (list_empty(&virt_timer_list)) {
		/* First timer, just program it. */
		atomic64_set(&virt_timer_current, timer->expires);
		atomic64_set(&virt_timer_elapsed, 0);
		list_add(&timer->entry, &virt_timer_list);
	} else {
		/* Update timer against current base. */
		timer->expires += atomic64_read(&virt_timer_elapsed);
		if (likely((s64) timer->expires <
			   (s64) atomic64_read(&virt_timer_current)))
			/* The new timer expires before the current timer. */
			atomic64_set(&virt_timer_current, timer->expires);
		/* Insert new timer into the list. */
		list_add_sorted(timer, &virt_timer_list);
	}
}

static void __add_vtimer(struct vtimer_list *timer, int periodic)
{
	unsigned long flags;

	timer->interval = periodic ? timer->expires : 0;
	spin_lock_irqsave(&virt_timer_lock, flags);
	internal_add_vtimer(timer);
	spin_unlock_irqrestore(&virt_timer_lock, flags);
}

/*
 * add_virt_timer - add an oneshot virtual CPU timer
 */
void add_virt_timer(struct vtimer_list *timer)
{
	__add_vtimer(timer, 0);
}
EXPORT_SYMBOL(add_virt_timer);

/*
 * add_virt_timer_int - add an interval virtual CPU timer
 */
void add_virt_timer_periodic(struct vtimer_list *timer)
{
	__add_vtimer(timer, 1);
}
EXPORT_SYMBOL(add_virt_timer_periodic);

static int __mod_vtimer(struct vtimer_list *timer, u64 expires, int periodic)
{
	unsigned long flags;
	int rc;

	BUG_ON(!timer->function);

	if (timer->expires == expires && vtimer_pending(timer))
		return 1;
	spin_lock_irqsave(&virt_timer_lock, flags);
	rc = vtimer_pending(timer);
	if (rc)
		list_del_init(&timer->entry);
	timer->interval = periodic ? expires : 0;
	timer->expires = expires;
	internal_add_vtimer(timer);
	spin_unlock_irqrestore(&virt_timer_lock, flags);
	return rc;
}

/*
 * returns whether it has modified a pending timer (1) or not (0)
 */
int mod_virt_timer(struct vtimer_list *timer, u64 expires)
{
	return __mod_vtimer(timer, expires, 0);
}
EXPORT_SYMBOL(mod_virt_timer);

/*
 * returns whether it has modified a pending timer (1) or not (0)
 */
int mod_virt_timer_periodic(struct vtimer_list *timer, u64 expires)
{
	return __mod_vtimer(timer, expires, 1);
}
EXPORT_SYMBOL(mod_virt_timer_periodic);

/*
 * Delete a virtual timer.
 *
 * returns whether the deleted timer was pending (1) or not (0)
 */
int del_virt_timer(struct vtimer_list *timer)
{
	unsigned long flags;

	if (!vtimer_pending(timer))
		return 0;
	spin_lock_irqsave(&virt_timer_lock, flags);
	list_del_init(&timer->entry);
	spin_unlock_irqrestore(&virt_timer_lock, flags);
	return 1;
}
EXPORT_SYMBOL(del_virt_timer);

/*
 * Start the virtual CPU timer on the current CPU.
 */
void vtime_init(void)
{
	/* set initial cpu timer */
	set_vtimer(VTIMER_MAX_SLICE);
	/* Setup initial MT scaling values */
	if (smp_cpu_mtid) {
		__this_cpu_write(mt_scaling_jiffies, jiffies);
		__this_cpu_write(mt_scaling_mult, 1);
		__this_cpu_write(mt_scaling_div, 1);
		stcctm5(smp_cpu_mtid + 1, this_cpu_ptr(mt_cycles));
	}
}<|MERGE_RESOLUTION|>--- conflicted
+++ resolved
@@ -174,12 +174,6 @@
 		account_guest_time(tsk, cputime_to_nsecs(guest));
 		tsk->utimescaled += cputime_to_nsecs(scale_vtime(guest));
 	}
-<<<<<<< HEAD
-	account_user_time(tsk, user);
-	tsk->utimescaled += user_scaled;
-	account_system_time(tsk, 0, system);
-	tsk->stimescaled += system_scaled;
-=======
 
 	if (system)
 		account_system_index_scaled(tsk, system, scale_vtime(system),
@@ -190,7 +184,6 @@
 	if (softirq)
 		account_system_index_scaled(tsk, softirq, scale_vtime(softirq),
 					    CPUTIME_SOFTIRQ);
->>>>>>> 2fa299a9
 
 	steal = S390_lowcore.steal_timer;
 	if ((s64) steal > 0) {
