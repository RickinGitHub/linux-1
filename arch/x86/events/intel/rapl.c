/*
 * perf_event_intel_rapl.c: support Intel RAPL energy consumption counters
 * Copyright (C) 2013 Google, Inc., Stephane Eranian
 *
 * Intel RAPL interface is specified in the IA-32 Manual Vol3b
 * section 14.7.1 (September 2013)
 *
 * RAPL provides more controls than just reporting energy consumption
 * however here we only expose the 3 energy consumption free running
 * counters (pp0, pkg, dram).
 *
 * Each of those counters increments in a power unit defined by the
 * RAPL_POWER_UNIT MSR. On SandyBridge, this unit is 1/(2^16) Joules
 * but it can vary.
 *
 * Counter to rapl events mappings:
 *
 *  pp0 counter: consumption of all physical cores (power plane 0)
 * 	  event: rapl_energy_cores
 *    perf code: 0x1
 *
 *  pkg counter: consumption of the whole processor package
 *	  event: rapl_energy_pkg
 *    perf code: 0x2
 *
 * dram counter: consumption of the dram domain (servers only)
 *	  event: rapl_energy_dram
 *    perf code: 0x3
 *
 * gpu counter: consumption of the builtin-gpu domain (client only)
 *	  event: rapl_energy_gpu
 *    perf code: 0x4
 *
 *  psys counter: consumption of the builtin-psys domain (client only)
 *	  event: rapl_energy_psys
 *    perf code: 0x5
 *
 * We manage those counters as free running (read-only). They may be
 * use simultaneously by other tools, such as turbostat.
 *
 * The events only support system-wide mode counting. There is no
 * sampling support because it does not make sense and is not
 * supported by the RAPL hardware.
 *
 * Because we want to avoid floating-point operations in the kernel,
 * the events are all reported in fixed point arithmetic (32.32).
 * Tools must adjust the counts to convert them to Watts using
 * the duration of the measurement. Tools may use a function such as
 * ldexp(raw_count, -32);
 */

#define pr_fmt(fmt) "RAPL PMU: " fmt

#include <linux/module.h>
#include <linux/slab.h>
#include <linux/perf_event.h>
#include <asm/cpu_device_id.h>
#include <asm/intel-family.h>
#include "../perf_event.h"

MODULE_LICENSE("GPL");

/*
 * RAPL energy status counters
 */
#define RAPL_IDX_PP0_NRG_STAT	0	/* all cores */
#define INTEL_RAPL_PP0		0x1	/* pseudo-encoding */
#define RAPL_IDX_PKG_NRG_STAT	1	/* entire package */
#define INTEL_RAPL_PKG		0x2	/* pseudo-encoding */
#define RAPL_IDX_RAM_NRG_STAT	2	/* DRAM */
#define INTEL_RAPL_RAM		0x3	/* pseudo-encoding */
#define RAPL_IDX_PP1_NRG_STAT	3	/* gpu */
#define INTEL_RAPL_PP1		0x4	/* pseudo-encoding */
#define RAPL_IDX_PSYS_NRG_STAT	4	/* psys */
#define INTEL_RAPL_PSYS		0x5	/* pseudo-encoding */

#define NR_RAPL_DOMAINS         0x5
static const char *const rapl_domain_names[NR_RAPL_DOMAINS] __initconst = {
	"pp0-core",
	"package",
	"dram",
	"pp1-gpu",
	"psys",
};

/* Clients have PP0, PKG */
#define RAPL_IDX_CLN	(1<<RAPL_IDX_PP0_NRG_STAT|\
			 1<<RAPL_IDX_PKG_NRG_STAT|\
			 1<<RAPL_IDX_PP1_NRG_STAT)

/* Servers have PP0, PKG, RAM */
#define RAPL_IDX_SRV	(1<<RAPL_IDX_PP0_NRG_STAT|\
			 1<<RAPL_IDX_PKG_NRG_STAT|\
			 1<<RAPL_IDX_RAM_NRG_STAT)

/* Servers have PP0, PKG, RAM, PP1 */
#define RAPL_IDX_HSW	(1<<RAPL_IDX_PP0_NRG_STAT|\
			 1<<RAPL_IDX_PKG_NRG_STAT|\
			 1<<RAPL_IDX_RAM_NRG_STAT|\
			 1<<RAPL_IDX_PP1_NRG_STAT)

/* SKL clients have PP0, PKG, RAM, PP1, PSYS */
#define RAPL_IDX_SKL_CLN (1<<RAPL_IDX_PP0_NRG_STAT|\
			  1<<RAPL_IDX_PKG_NRG_STAT|\
			  1<<RAPL_IDX_RAM_NRG_STAT|\
			  1<<RAPL_IDX_PP1_NRG_STAT|\
			  1<<RAPL_IDX_PSYS_NRG_STAT)

/* Knights Landing has PKG, RAM */
#define RAPL_IDX_KNL	(1<<RAPL_IDX_PKG_NRG_STAT|\
			 1<<RAPL_IDX_RAM_NRG_STAT)

/*
 * event code: LSB 8 bits, passed in attr->config
 * any other bit is reserved
 */
#define RAPL_EVENT_MASK	0xFFULL

#define DEFINE_RAPL_FORMAT_ATTR(_var, _name, _format)		\
static ssize_t __rapl_##_var##_show(struct kobject *kobj,	\
				struct kobj_attribute *attr,	\
				char *page)			\
{								\
	BUILD_BUG_ON(sizeof(_format) >= PAGE_SIZE);		\
	return sprintf(page, _format "\n");			\
}								\
static struct kobj_attribute format_attr_##_var =		\
	__ATTR(_name, 0444, __rapl_##_var##_show, NULL)

#define RAPL_CNTR_WIDTH 32

#define RAPL_EVENT_ATTR_STR(_name, v, str)					\
static struct perf_pmu_events_attr event_attr_##v = {				\
	.attr		= __ATTR(_name, 0444, perf_event_sysfs_show, NULL),	\
	.id		= 0,							\
	.event_str	= str,							\
};

struct rapl_pmu {
	raw_spinlock_t		lock;
	int			n_active;
	int			cpu;
	struct list_head	active_list;
	struct pmu		*pmu;
	ktime_t			timer_interval;
	struct hrtimer		hrtimer;
};

struct rapl_pmus {
	struct pmu		pmu;
	unsigned int		maxpkg;
	struct rapl_pmu		*pmus[];
};

 /* 1/2^hw_unit Joule */
static int rapl_hw_unit[NR_RAPL_DOMAINS] __read_mostly;
static struct rapl_pmus *rapl_pmus;
static cpumask_t rapl_cpu_mask;
static unsigned int rapl_cntr_mask;
static u64 rapl_timer_ms;

static inline struct rapl_pmu *cpu_to_rapl_pmu(unsigned int cpu)
{
	unsigned int pkgid = topology_logical_package_id(cpu);

	/*
	 * The unsigned check also catches the '-1' return value for non
	 * existent mappings in the topology map.
	 */
	return pkgid < rapl_pmus->maxpkg ? rapl_pmus->pmus[pkgid] : NULL;
}

static inline u64 rapl_read_counter(struct perf_event *event)
{
	u64 raw;
	rdmsrl(event->hw.event_base, raw);
	return raw;
}

static inline u64 rapl_scale(u64 v, int cfg)
{
	if (cfg > NR_RAPL_DOMAINS) {
		pr_warn("Invalid domain %d, failed to scale data\n", cfg);
		return v;
	}
	/*
	 * scale delta to smallest unit (1/2^32)
	 * users must then scale back: count * 1/(1e9*2^32) to get Joules
	 * or use ldexp(count, -32).
	 * Watts = Joules/Time delta
	 */
	return v << (32 - rapl_hw_unit[cfg - 1]);
}

static u64 rapl_event_update(struct perf_event *event)
{
	struct hw_perf_event *hwc = &event->hw;
	u64 prev_raw_count, new_raw_count;
	s64 delta, sdelta;
	int shift = RAPL_CNTR_WIDTH;

again:
	prev_raw_count = local64_read(&hwc->prev_count);
	rdmsrl(event->hw.event_base, new_raw_count);

	if (local64_cmpxchg(&hwc->prev_count, prev_raw_count,
			    new_raw_count) != prev_raw_count) {
		cpu_relax();
		goto again;
	}

	/*
	 * Now we have the new raw value and have updated the prev
	 * timestamp already. We can now calculate the elapsed delta
	 * (event-)time and add that to the generic event.
	 *
	 * Careful, not all hw sign-extends above the physical width
	 * of the count.
	 */
	delta = (new_raw_count << shift) - (prev_raw_count << shift);
	delta >>= shift;

	sdelta = rapl_scale(delta, event->hw.config);

	local64_add(sdelta, &event->count);

	return new_raw_count;
}

static void rapl_start_hrtimer(struct rapl_pmu *pmu)
{
       hrtimer_start(&pmu->hrtimer, pmu->timer_interval,
		     HRTIMER_MODE_REL_PINNED);
}

static enum hrtimer_restart rapl_hrtimer_handle(struct hrtimer *hrtimer)
{
	struct rapl_pmu *pmu = container_of(hrtimer, struct rapl_pmu, hrtimer);
	struct perf_event *event;
	unsigned long flags;

	if (!pmu->n_active)
		return HRTIMER_NORESTART;

	raw_spin_lock_irqsave(&pmu->lock, flags);

	list_for_each_entry(event, &pmu->active_list, active_entry)
		rapl_event_update(event);

	raw_spin_unlock_irqrestore(&pmu->lock, flags);

	hrtimer_forward_now(hrtimer, pmu->timer_interval);

	return HRTIMER_RESTART;
}

static void rapl_hrtimer_init(struct rapl_pmu *pmu)
{
	struct hrtimer *hr = &pmu->hrtimer;

	hrtimer_init(hr, CLOCK_MONOTONIC, HRTIMER_MODE_REL);
	hr->function = rapl_hrtimer_handle;
}

static void __rapl_pmu_event_start(struct rapl_pmu *pmu,
				   struct perf_event *event)
{
	if (WARN_ON_ONCE(!(event->hw.state & PERF_HES_STOPPED)))
		return;

	event->hw.state = 0;

	list_add_tail(&event->active_entry, &pmu->active_list);

	local64_set(&event->hw.prev_count, rapl_read_counter(event));

	pmu->n_active++;
	if (pmu->n_active == 1)
		rapl_start_hrtimer(pmu);
}

static void rapl_pmu_event_start(struct perf_event *event, int mode)
{
	struct rapl_pmu *pmu = event->pmu_private;
	unsigned long flags;

	raw_spin_lock_irqsave(&pmu->lock, flags);
	__rapl_pmu_event_start(pmu, event);
	raw_spin_unlock_irqrestore(&pmu->lock, flags);
}

static void rapl_pmu_event_stop(struct perf_event *event, int mode)
{
	struct rapl_pmu *pmu = event->pmu_private;
	struct hw_perf_event *hwc = &event->hw;
	unsigned long flags;

	raw_spin_lock_irqsave(&pmu->lock, flags);

	/* mark event as deactivated and stopped */
	if (!(hwc->state & PERF_HES_STOPPED)) {
		WARN_ON_ONCE(pmu->n_active <= 0);
		pmu->n_active--;
		if (pmu->n_active == 0)
			hrtimer_cancel(&pmu->hrtimer);

		list_del(&event->active_entry);

		WARN_ON_ONCE(hwc->state & PERF_HES_STOPPED);
		hwc->state |= PERF_HES_STOPPED;
	}

	/* check if update of sw counter is necessary */
	if ((mode & PERF_EF_UPDATE) && !(hwc->state & PERF_HES_UPTODATE)) {
		/*
		 * Drain the remaining delta count out of a event
		 * that we are disabling:
		 */
		rapl_event_update(event);
		hwc->state |= PERF_HES_UPTODATE;
	}

	raw_spin_unlock_irqrestore(&pmu->lock, flags);
}

static int rapl_pmu_event_add(struct perf_event *event, int mode)
{
	struct rapl_pmu *pmu = event->pmu_private;
	struct hw_perf_event *hwc = &event->hw;
	unsigned long flags;

	raw_spin_lock_irqsave(&pmu->lock, flags);

	hwc->state = PERF_HES_UPTODATE | PERF_HES_STOPPED;

	if (mode & PERF_EF_START)
		__rapl_pmu_event_start(pmu, event);

	raw_spin_unlock_irqrestore(&pmu->lock, flags);

	return 0;
}

static void rapl_pmu_event_del(struct perf_event *event, int flags)
{
	rapl_pmu_event_stop(event, PERF_EF_UPDATE);
}

static int rapl_pmu_event_init(struct perf_event *event)
{
	u64 cfg = event->attr.config & RAPL_EVENT_MASK;
	int bit, msr, ret = 0;
	struct rapl_pmu *pmu;

	/* only look at RAPL events */
	if (event->attr.type != rapl_pmus->pmu.type)
		return -ENOENT;

	/* check only supported bits are set */
	if (event->attr.config & ~RAPL_EVENT_MASK)
		return -EINVAL;

	if (event->cpu < 0)
		return -EINVAL;

	event->event_caps |= PERF_EV_CAP_READ_ACTIVE_PKG;

	/*
	 * check event is known (determines counter)
	 */
	switch (cfg) {
	case INTEL_RAPL_PP0:
		bit = RAPL_IDX_PP0_NRG_STAT;
		msr = MSR_PP0_ENERGY_STATUS;
		break;
	case INTEL_RAPL_PKG:
		bit = RAPL_IDX_PKG_NRG_STAT;
		msr = MSR_PKG_ENERGY_STATUS;
		break;
	case INTEL_RAPL_RAM:
		bit = RAPL_IDX_RAM_NRG_STAT;
		msr = MSR_DRAM_ENERGY_STATUS;
		break;
	case INTEL_RAPL_PP1:
		bit = RAPL_IDX_PP1_NRG_STAT;
		msr = MSR_PP1_ENERGY_STATUS;
		break;
	case INTEL_RAPL_PSYS:
		bit = RAPL_IDX_PSYS_NRG_STAT;
		msr = MSR_PLATFORM_ENERGY_STATUS;
		break;
	default:
		return -EINVAL;
	}
	/* check event supported */
	if (!(rapl_cntr_mask & (1 << bit)))
		return -EINVAL;

	/* unsupported modes and filters */
	if (event->attr.exclude_user   ||
	    event->attr.exclude_kernel ||
	    event->attr.exclude_hv     ||
	    event->attr.exclude_idle   ||
	    event->attr.exclude_host   ||
	    event->attr.exclude_guest  ||
	    event->attr.sample_period) /* no sampling */
		return -EINVAL;

	/* must be done before validate_group */
	pmu = cpu_to_rapl_pmu(event->cpu);
	if (!pmu)
		return -EINVAL;
	event->cpu = pmu->cpu;
	event->pmu_private = pmu;
	event->hw.event_base = msr;
	event->hw.config = cfg;
	event->hw.idx = bit;

	return ret;
}

static void rapl_pmu_event_read(struct perf_event *event)
{
	rapl_event_update(event);
}

static ssize_t rapl_get_attr_cpumask(struct device *dev,
				struct device_attribute *attr, char *buf)
{
	return cpumap_print_to_pagebuf(true, buf, &rapl_cpu_mask);
}

static DEVICE_ATTR(cpumask, S_IRUGO, rapl_get_attr_cpumask, NULL);

static struct attribute *rapl_pmu_attrs[] = {
	&dev_attr_cpumask.attr,
	NULL,
};

static struct attribute_group rapl_pmu_attr_group = {
	.attrs = rapl_pmu_attrs,
};

RAPL_EVENT_ATTR_STR(energy-cores, rapl_cores, "event=0x01");
RAPL_EVENT_ATTR_STR(energy-pkg  ,   rapl_pkg, "event=0x02");
RAPL_EVENT_ATTR_STR(energy-ram  ,   rapl_ram, "event=0x03");
RAPL_EVENT_ATTR_STR(energy-gpu  ,   rapl_gpu, "event=0x04");
RAPL_EVENT_ATTR_STR(energy-psys,   rapl_psys, "event=0x05");

RAPL_EVENT_ATTR_STR(energy-cores.unit, rapl_cores_unit, "Joules");
RAPL_EVENT_ATTR_STR(energy-pkg.unit  ,   rapl_pkg_unit, "Joules");
RAPL_EVENT_ATTR_STR(energy-ram.unit  ,   rapl_ram_unit, "Joules");
RAPL_EVENT_ATTR_STR(energy-gpu.unit  ,   rapl_gpu_unit, "Joules");
RAPL_EVENT_ATTR_STR(energy-psys.unit,   rapl_psys_unit, "Joules");

/*
 * we compute in 0.23 nJ increments regardless of MSR
 */
RAPL_EVENT_ATTR_STR(energy-cores.scale, rapl_cores_scale, "2.3283064365386962890625e-10");
RAPL_EVENT_ATTR_STR(energy-pkg.scale,     rapl_pkg_scale, "2.3283064365386962890625e-10");
RAPL_EVENT_ATTR_STR(energy-ram.scale,     rapl_ram_scale, "2.3283064365386962890625e-10");
RAPL_EVENT_ATTR_STR(energy-gpu.scale,     rapl_gpu_scale, "2.3283064365386962890625e-10");
RAPL_EVENT_ATTR_STR(energy-psys.scale,   rapl_psys_scale, "2.3283064365386962890625e-10");

static struct attribute *rapl_events_srv_attr[] = {
	EVENT_PTR(rapl_cores),
	EVENT_PTR(rapl_pkg),
	EVENT_PTR(rapl_ram),

	EVENT_PTR(rapl_cores_unit),
	EVENT_PTR(rapl_pkg_unit),
	EVENT_PTR(rapl_ram_unit),

	EVENT_PTR(rapl_cores_scale),
	EVENT_PTR(rapl_pkg_scale),
	EVENT_PTR(rapl_ram_scale),
	NULL,
};

static struct attribute *rapl_events_cln_attr[] = {
	EVENT_PTR(rapl_cores),
	EVENT_PTR(rapl_pkg),
	EVENT_PTR(rapl_gpu),

	EVENT_PTR(rapl_cores_unit),
	EVENT_PTR(rapl_pkg_unit),
	EVENT_PTR(rapl_gpu_unit),

	EVENT_PTR(rapl_cores_scale),
	EVENT_PTR(rapl_pkg_scale),
	EVENT_PTR(rapl_gpu_scale),
	NULL,
};

static struct attribute *rapl_events_hsw_attr[] = {
	EVENT_PTR(rapl_cores),
	EVENT_PTR(rapl_pkg),
	EVENT_PTR(rapl_gpu),
	EVENT_PTR(rapl_ram),

	EVENT_PTR(rapl_cores_unit),
	EVENT_PTR(rapl_pkg_unit),
	EVENT_PTR(rapl_gpu_unit),
	EVENT_PTR(rapl_ram_unit),

	EVENT_PTR(rapl_cores_scale),
	EVENT_PTR(rapl_pkg_scale),
	EVENT_PTR(rapl_gpu_scale),
	EVENT_PTR(rapl_ram_scale),
	NULL,
};

static struct attribute *rapl_events_skl_attr[] = {
	EVENT_PTR(rapl_cores),
	EVENT_PTR(rapl_pkg),
	EVENT_PTR(rapl_gpu),
	EVENT_PTR(rapl_ram),
	EVENT_PTR(rapl_psys),

	EVENT_PTR(rapl_cores_unit),
	EVENT_PTR(rapl_pkg_unit),
	EVENT_PTR(rapl_gpu_unit),
	EVENT_PTR(rapl_ram_unit),
	EVENT_PTR(rapl_psys_unit),

	EVENT_PTR(rapl_cores_scale),
	EVENT_PTR(rapl_pkg_scale),
	EVENT_PTR(rapl_gpu_scale),
	EVENT_PTR(rapl_ram_scale),
	EVENT_PTR(rapl_psys_scale),
	NULL,
};

static struct attribute *rapl_events_knl_attr[] = {
	EVENT_PTR(rapl_pkg),
	EVENT_PTR(rapl_ram),

	EVENT_PTR(rapl_pkg_unit),
	EVENT_PTR(rapl_ram_unit),

	EVENT_PTR(rapl_pkg_scale),
	EVENT_PTR(rapl_ram_scale),
	NULL,
};

static struct attribute_group rapl_pmu_events_group = {
	.name = "events",
	.attrs = NULL, /* patched at runtime */
};

DEFINE_RAPL_FORMAT_ATTR(event, event, "config:0-7");
static struct attribute *rapl_formats_attr[] = {
	&format_attr_event.attr,
	NULL,
};

static struct attribute_group rapl_pmu_format_group = {
	.name = "format",
	.attrs = rapl_formats_attr,
};

const struct attribute_group *rapl_attr_groups[] = {
	&rapl_pmu_attr_group,
	&rapl_pmu_format_group,
	&rapl_pmu_events_group,
	NULL,
};

static int rapl_cpu_offline(unsigned int cpu)
{
	struct rapl_pmu *pmu = cpu_to_rapl_pmu(cpu);
	int target;

	/* Check if exiting cpu is used for collecting rapl events */
	if (!cpumask_test_and_clear_cpu(cpu, &rapl_cpu_mask))
		return 0;

	pmu->cpu = -1;
	/* Find a new cpu to collect rapl events */
	target = cpumask_any_but(topology_core_cpumask(cpu), cpu);

	/* Migrate rapl events to the new target */
	if (target < nr_cpu_ids) {
		cpumask_set_cpu(target, &rapl_cpu_mask);
		pmu->cpu = target;
		perf_pmu_migrate_context(pmu->pmu, cpu, target);
	}
	return 0;
}

static int rapl_cpu_online(unsigned int cpu)
{
	struct rapl_pmu *pmu = cpu_to_rapl_pmu(cpu);
	int target;

	if (!pmu) {
		pmu = kzalloc_node(sizeof(*pmu), GFP_KERNEL, cpu_to_node(cpu));
		if (!pmu)
			return -ENOMEM;

		raw_spin_lock_init(&pmu->lock);
		INIT_LIST_HEAD(&pmu->active_list);
		pmu->pmu = &rapl_pmus->pmu;
		pmu->timer_interval = ms_to_ktime(rapl_timer_ms);
		rapl_hrtimer_init(pmu);

		rapl_pmus->pmus[topology_logical_package_id(cpu)] = pmu;
	}

	/*
	 * Check if there is an online cpu in the package which collects rapl
	 * events already.
	 */
	target = cpumask_any_and(&rapl_cpu_mask, topology_core_cpumask(cpu));
	if (target < nr_cpu_ids)
		return 0;

	cpumask_set_cpu(cpu, &rapl_cpu_mask);
	pmu->cpu = cpu;
	return 0;
}

static int rapl_check_hw_unit(bool apply_quirk)
{
	u64 msr_rapl_power_unit_bits;
	int i;

	/* protect rdmsrl() to handle virtualization */
	if (rdmsrl_safe(MSR_RAPL_POWER_UNIT, &msr_rapl_power_unit_bits))
		return -1;
	for (i = 0; i < NR_RAPL_DOMAINS; i++)
		rapl_hw_unit[i] = (msr_rapl_power_unit_bits >> 8) & 0x1FULL;

	/*
	 * DRAM domain on HSW server and KNL has fixed energy unit which can be
	 * different than the unit from power unit MSR. See
	 * "Intel Xeon Processor E5-1600 and E5-2600 v3 Product Families, V2
	 * of 2. Datasheet, September 2014, Reference Number: 330784-001 "
	 */
	if (apply_quirk)
		rapl_hw_unit[RAPL_IDX_RAM_NRG_STAT] = 16;

	/*
	 * Calculate the timer rate:
	 * Use reference of 200W for scaling the timeout to avoid counter
	 * overflows. 200W = 200 Joules/sec
	 * Divide interval by 2 to avoid lockstep (2 * 100)
	 * if hw unit is 32, then we use 2 ms 1/200/2
	 */
	rapl_timer_ms = 2;
	if (rapl_hw_unit[0] < 32) {
		rapl_timer_ms = (1000 / (2 * 100));
		rapl_timer_ms *= (1ULL << (32 - rapl_hw_unit[0] - 1));
	}
	return 0;
}

static void __init rapl_advertise(void)
{
	int i;

	pr_info("API unit is 2^-32 Joules, %d fixed counters, %llu ms ovfl timer\n",
		hweight32(rapl_cntr_mask), rapl_timer_ms);

	for (i = 0; i < NR_RAPL_DOMAINS; i++) {
		if (rapl_cntr_mask & (1 << i)) {
			pr_info("hw unit of domain %s 2^-%d Joules\n",
				rapl_domain_names[i], rapl_hw_unit[i]);
		}
	}
}

static void cleanup_rapl_pmus(void)
{
	int i;

	for (i = 0; i < rapl_pmus->maxpkg; i++)
		kfree(rapl_pmus->pmus[i]);
	kfree(rapl_pmus);
}

static int __init init_rapl_pmus(void)
{
	int maxpkg = topology_max_packages();
	size_t size;

	size = sizeof(*rapl_pmus) + maxpkg * sizeof(struct rapl_pmu *);
	rapl_pmus = kzalloc(size, GFP_KERNEL);
	if (!rapl_pmus)
		return -ENOMEM;

	rapl_pmus->maxpkg		= maxpkg;
	rapl_pmus->pmu.attr_groups	= rapl_attr_groups;
	rapl_pmus->pmu.task_ctx_nr	= perf_invalid_context;
	rapl_pmus->pmu.event_init	= rapl_pmu_event_init;
	rapl_pmus->pmu.add		= rapl_pmu_event_add;
	rapl_pmus->pmu.del		= rapl_pmu_event_del;
	rapl_pmus->pmu.start		= rapl_pmu_event_start;
	rapl_pmus->pmu.stop		= rapl_pmu_event_stop;
	rapl_pmus->pmu.read		= rapl_pmu_event_read;
	rapl_pmus->pmu.module		= THIS_MODULE;
	return 0;
}

#define X86_RAPL_MODEL_MATCH(model, init)	\
	{ X86_VENDOR_INTEL, 6, model, X86_FEATURE_ANY, (unsigned long)&init }

struct intel_rapl_init_fun {
	bool apply_quirk;
	int cntr_mask;
	struct attribute **attrs;
};

static const struct intel_rapl_init_fun snb_rapl_init __initconst = {
	.apply_quirk = false,
	.cntr_mask = RAPL_IDX_CLN,
	.attrs = rapl_events_cln_attr,
};

static const struct intel_rapl_init_fun hsx_rapl_init __initconst = {
	.apply_quirk = true,
	.cntr_mask = RAPL_IDX_SRV,
	.attrs = rapl_events_srv_attr,
};

static const struct intel_rapl_init_fun hsw_rapl_init __initconst = {
	.apply_quirk = false,
	.cntr_mask = RAPL_IDX_HSW,
	.attrs = rapl_events_hsw_attr,
};

static const struct intel_rapl_init_fun snbep_rapl_init __initconst = {
	.apply_quirk = false,
	.cntr_mask = RAPL_IDX_SRV,
	.attrs = rapl_events_srv_attr,
};

static const struct intel_rapl_init_fun knl_rapl_init __initconst = {
	.apply_quirk = true,
	.cntr_mask = RAPL_IDX_KNL,
	.attrs = rapl_events_knl_attr,
};

static const struct intel_rapl_init_fun skl_rapl_init __initconst = {
	.apply_quirk = false,
	.cntr_mask = RAPL_IDX_SKL_CLN,
	.attrs = rapl_events_skl_attr,
};

static const struct x86_cpu_id rapl_cpu_match[] __initconst = {
	X86_RAPL_MODEL_MATCH(INTEL_FAM6_SANDYBRIDGE,   snb_rapl_init),
	X86_RAPL_MODEL_MATCH(INTEL_FAM6_SANDYBRIDGE_X, snbep_rapl_init),

	X86_RAPL_MODEL_MATCH(INTEL_FAM6_IVYBRIDGE,   snb_rapl_init),
	X86_RAPL_MODEL_MATCH(INTEL_FAM6_IVYBRIDGE_X, snbep_rapl_init),

	X86_RAPL_MODEL_MATCH(INTEL_FAM6_HASWELL_CORE, hsw_rapl_init),
	X86_RAPL_MODEL_MATCH(INTEL_FAM6_HASWELL_X,    hsw_rapl_init),
	X86_RAPL_MODEL_MATCH(INTEL_FAM6_HASWELL_ULT,  hsw_rapl_init),
	X86_RAPL_MODEL_MATCH(INTEL_FAM6_HASWELL_GT3E, hsw_rapl_init),

	X86_RAPL_MODEL_MATCH(INTEL_FAM6_BROADWELL_CORE,   hsw_rapl_init),
	X86_RAPL_MODEL_MATCH(INTEL_FAM6_BROADWELL_GT3E,   hsw_rapl_init),
	X86_RAPL_MODEL_MATCH(INTEL_FAM6_BROADWELL_X,	  hsw_rapl_init),
	X86_RAPL_MODEL_MATCH(INTEL_FAM6_BROADWELL_XEON_D, hsw_rapl_init),

	X86_RAPL_MODEL_MATCH(INTEL_FAM6_XEON_PHI_KNL, knl_rapl_init),
	X86_RAPL_MODEL_MATCH(INTEL_FAM6_XEON_PHI_KNM, knl_rapl_init),

	X86_RAPL_MODEL_MATCH(INTEL_FAM6_SKYLAKE_MOBILE,  skl_rapl_init),
	X86_RAPL_MODEL_MATCH(INTEL_FAM6_SKYLAKE_DESKTOP, skl_rapl_init),
	X86_RAPL_MODEL_MATCH(INTEL_FAM6_SKYLAKE_X,	 hsx_rapl_init),

	X86_RAPL_MODEL_MATCH(INTEL_FAM6_KABYLAKE_MOBILE,  skl_rapl_init),
	X86_RAPL_MODEL_MATCH(INTEL_FAM6_KABYLAKE_DESKTOP, skl_rapl_init),

	X86_RAPL_MODEL_MATCH(INTEL_FAM6_ATOM_GOLDMONT, hsw_rapl_init),
	{},
};

MODULE_DEVICE_TABLE(x86cpu, rapl_cpu_match);

static int __init rapl_pmu_init(void)
{
	const struct x86_cpu_id *id;
	struct intel_rapl_init_fun *rapl_init;
	bool apply_quirk;
	int ret;

	id = x86_match_cpu(rapl_cpu_match);
	if (!id)
		return -ENODEV;

	rapl_init = (struct intel_rapl_init_fun *)id->driver_data;
	apply_quirk = rapl_init->apply_quirk;
	rapl_cntr_mask = rapl_init->cntr_mask;
	rapl_pmu_events_group.attrs = rapl_init->attrs;

	ret = rapl_check_hw_unit(apply_quirk);
	if (ret)
		return ret;

	ret = init_rapl_pmus();
	if (ret)
		return ret;

	/*
	 * Install callbacks. Core will call them for each online cpu.
	 */
<<<<<<< HEAD

	ret = cpuhp_setup_state(CPUHP_PERF_X86_RAPL_PREP, "perf/x86/rapl:prepare",
				rapl_cpu_prepare, NULL);
	if (ret)
		goto out;

=======
>>>>>>> 2fa299a9
	ret = cpuhp_setup_state(CPUHP_AP_PERF_X86_RAPL_ONLINE,
				"perf/x86/rapl:online",
				rapl_cpu_online, rapl_cpu_offline);
	if (ret)
		goto out;

	ret = perf_pmu_register(&rapl_pmus->pmu, "power", -1);
	if (ret)
		goto out1;

	rapl_advertise();
	return 0;

out1:
	cpuhp_remove_state(CPUHP_AP_PERF_X86_RAPL_ONLINE);
out:
	pr_warn("Initialization failed (%d), disabled\n", ret);
	cleanup_rapl_pmus();
	return ret;
}
module_init(rapl_pmu_init);

static void __exit intel_rapl_exit(void)
{
	cpuhp_remove_state_nocalls(CPUHP_AP_PERF_X86_RAPL_ONLINE);
	perf_pmu_unregister(&rapl_pmus->pmu);
	cleanup_rapl_pmus();
}
module_exit(intel_rapl_exit);<|MERGE_RESOLUTION|>--- conflicted
+++ resolved
@@ -807,15 +807,6 @@
 	/*
 	 * Install callbacks. Core will call them for each online cpu.
 	 */
-<<<<<<< HEAD
-
-	ret = cpuhp_setup_state(CPUHP_PERF_X86_RAPL_PREP, "perf/x86/rapl:prepare",
-				rapl_cpu_prepare, NULL);
-	if (ret)
-		goto out;
-
-=======
->>>>>>> 2fa299a9
 	ret = cpuhp_setup_state(CPUHP_AP_PERF_X86_RAPL_ONLINE,
 				"perf/x86/rapl:online",
 				rapl_cpu_online, rapl_cpu_offline);
