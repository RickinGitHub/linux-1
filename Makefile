--- conflicted
+++ resolved
@@ -1,11 +1,7 @@
 VERSION = 4
 PATCHLEVEL = 9
 SUBLEVEL = 0
-<<<<<<< HEAD
-EXTRAVERSION = -rc4
-=======
 EXTRAVERSION = -rc6
->>>>>>> 5cc5084d
 NAME = Psychotic Stoned Sheep
 
 # *DOCUMENTATION*
@@ -625,10 +621,6 @@
 include arch/$(SRCARCH)/Makefile
 
 KBUILD_CFLAGS	+= $(call cc-option,-fno-delete-null-pointer-checks,)
-<<<<<<< HEAD
-KBUILD_CFLAGS	+= $(call cc-disable-warning,maybe-uninitialized,)
-=======
->>>>>>> 5cc5084d
 KBUILD_CFLAGS	+= $(call cc-disable-warning,frame-address,)
 
 ifdef CONFIG_LD_DEAD_CODE_DATA_ELIMINATION
