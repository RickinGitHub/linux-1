/*
 *	linux/mm/filemap.c
 *
 * Copyright (C) 1994-1999  Linus Torvalds
 */

/*
 * This file handles the generic file mmap semantics used by
 * most "normal" filesystems (but you don't /have/ to use this:
 * the NFS filesystem used to do this differently, for example)
 */
#include <linux/export.h>
#include <linux/compiler.h>
#include <linux/dax.h>
#include <linux/fs.h>
#include <linux/uaccess.h>
#include <linux/capability.h>
#include <linux/kernel_stat.h>
#include <linux/gfp.h>
#include <linux/mm.h>
#include <linux/swap.h>
#include <linux/mman.h>
#include <linux/pagemap.h>
#include <linux/file.h>
#include <linux/uio.h>
#include <linux/hash.h>
#include <linux/writeback.h>
#include <linux/backing-dev.h>
#include <linux/pagevec.h>
#include <linux/blkdev.h>
#include <linux/security.h>
#include <linux/cpuset.h>
#include <linux/hardirq.h> /* for BUG_ON(!in_atomic()) only */
#include <linux/hugetlb.h>
#include <linux/memcontrol.h>
#include <linux/cleancache.h>
#include <linux/rmap.h>
#include "internal.h"

#define CREATE_TRACE_POINTS
#include <trace/events/filemap.h>

/*
 * FIXME: remove all knowledge of the buffer layer from the core VM
 */
#include <linux/buffer_head.h> /* for try_to_free_buffers */

#include <asm/mman.h>

/*
 * Shared mappings implemented 30.11.1994. It's not fully working yet,
 * though.
 *
 * Shared mappings now work. 15.8.1995  Bruno.
 *
 * finished 'unifying' the page and buffer cache and SMP-threaded the
 * page-cache, 21.05.1999, Ingo Molnar <mingo@redhat.com>
 *
 * SMP-threaded pagemap-LRU 1999, Andrea Arcangeli <andrea@suse.de>
 */

/*
 * Lock ordering:
 *
 *  ->i_mmap_rwsem		(truncate_pagecache)
 *    ->private_lock		(__free_pte->__set_page_dirty_buffers)
 *      ->swap_lock		(exclusive_swap_page, others)
 *        ->mapping->tree_lock
 *
 *  ->i_mutex
 *    ->i_mmap_rwsem		(truncate->unmap_mapping_range)
 *
 *  ->mmap_sem
 *    ->i_mmap_rwsem
 *      ->page_table_lock or pte_lock	(various, mainly in memory.c)
 *        ->mapping->tree_lock	(arch-dependent flush_dcache_mmap_lock)
 *
 *  ->mmap_sem
 *    ->lock_page		(access_process_vm)
 *
 *  ->i_mutex			(generic_perform_write)
 *    ->mmap_sem		(fault_in_pages_readable->do_page_fault)
 *
 *  bdi->wb.list_lock
 *    sb_lock			(fs/fs-writeback.c)
 *    ->mapping->tree_lock	(__sync_single_inode)
 *
 *  ->i_mmap_rwsem
 *    ->anon_vma.lock		(vma_adjust)
 *
 *  ->anon_vma.lock
 *    ->page_table_lock or pte_lock	(anon_vma_prepare and various)
 *
 *  ->page_table_lock or pte_lock
 *    ->swap_lock		(try_to_unmap_one)
 *    ->private_lock		(try_to_unmap_one)
 *    ->tree_lock		(try_to_unmap_one)
 *    ->zone_lru_lock(zone)	(follow_page->mark_page_accessed)
 *    ->zone_lru_lock(zone)	(check_pte_range->isolate_lru_page)
 *    ->private_lock		(page_remove_rmap->set_page_dirty)
 *    ->tree_lock		(page_remove_rmap->set_page_dirty)
 *    bdi.wb->list_lock		(page_remove_rmap->set_page_dirty)
 *    ->inode->i_lock		(page_remove_rmap->set_page_dirty)
 *    ->memcg->move_lock	(page_remove_rmap->lock_page_memcg)
 *    bdi.wb->list_lock		(zap_pte_range->set_page_dirty)
 *    ->inode->i_lock		(zap_pte_range->set_page_dirty)
 *    ->private_lock		(zap_pte_range->__set_page_dirty_buffers)
 *
 * ->i_mmap_rwsem
 *   ->tasklist_lock            (memory_failure, collect_procs_ao)
 */

static int page_cache_tree_insert(struct address_space *mapping,
				  struct page *page, void **shadowp)
{
	struct radix_tree_node *node;
	void **slot;
	int error;

	error = __radix_tree_create(&mapping->page_tree, page->index, 0,
				    &node, &slot);
	if (error)
		return error;
	if (*slot) {
		void *p;

		p = radix_tree_deref_slot_protected(slot, &mapping->tree_lock);
		if (!radix_tree_exceptional_entry(p))
			return -EEXIST;

		mapping->nrexceptional--;
		if (!dax_mapping(mapping)) {
			if (shadowp)
				*shadowp = p;
		} else {
			/* DAX can replace empty locked entry with a hole */
			WARN_ON_ONCE(p !=
				dax_radix_locked_entry(0, RADIX_DAX_EMPTY));
			/* Wakeup waiters for exceptional entry lock */
			dax_wake_mapping_entry_waiter(mapping, page->index, p,
						      true);
		}
	}
	__radix_tree_replace(&mapping->page_tree, node, slot, page,
			     workingset_update_node, mapping);
	mapping->nrpages++;
	return 0;
}

static void page_cache_tree_delete(struct address_space *mapping,
				   struct page *page, void *shadow)
{
	int i, nr;

	/* hugetlb pages are represented by one entry in the radix tree */
	nr = PageHuge(page) ? 1 : hpage_nr_pages(page);

	VM_BUG_ON_PAGE(!PageLocked(page), page);
	VM_BUG_ON_PAGE(PageTail(page), page);
	VM_BUG_ON_PAGE(nr != 1 && shadow, page);

	for (i = 0; i < nr; i++) {
		struct radix_tree_node *node;
		void **slot;

		__radix_tree_lookup(&mapping->page_tree, page->index + i,
				    &node, &slot);

		VM_BUG_ON_PAGE(!node && nr != 1, page);

		radix_tree_clear_tags(&mapping->page_tree, node, slot);
		__radix_tree_replace(&mapping->page_tree, node, slot, shadow,
				     workingset_update_node, mapping);
	}

	if (shadow) {
		mapping->nrexceptional += nr;
		/*
		 * Make sure the nrexceptional update is committed before
		 * the nrpages update so that final truncate racing
		 * with reclaim does not see both counters 0 at the
		 * same time and miss a shadow entry.
		 */
		smp_wmb();
	}
	mapping->nrpages -= nr;
}

/*
 * Delete a page from the page cache and free it. Caller has to make
 * sure the page is locked and that nobody else uses it - or that usage
 * is safe.  The caller must hold the mapping's tree_lock.
 */
void __delete_from_page_cache(struct page *page, void *shadow)
{
	struct address_space *mapping = page->mapping;
	int nr = hpage_nr_pages(page);

	trace_mm_filemap_delete_from_page_cache(page);
	/*
	 * if we're uptodate, flush out into the cleancache, otherwise
	 * invalidate any existing cleancache entries.  We can't leave
	 * stale data around in the cleancache once our page is gone
	 */
	if (PageUptodate(page) && PageMappedToDisk(page))
		cleancache_put_page(page);
	else
		cleancache_invalidate_page(mapping, page);

	VM_BUG_ON_PAGE(PageTail(page), page);
	VM_BUG_ON_PAGE(page_mapped(page), page);
	if (!IS_ENABLED(CONFIG_DEBUG_VM) && unlikely(page_mapped(page))) {
		int mapcount;

		pr_alert("BUG: Bad page cache in process %s  pfn:%05lx\n",
			 current->comm, page_to_pfn(page));
		dump_page(page, "still mapped when deleted");
		dump_stack();
		add_taint(TAINT_BAD_PAGE, LOCKDEP_NOW_UNRELIABLE);

		mapcount = page_mapcount(page);
		if (mapping_exiting(mapping) &&
		    page_count(page) >= mapcount + 2) {
			/*
			 * All vmas have already been torn down, so it's
			 * a good bet that actually the page is unmapped,
			 * and we'd prefer not to leak it: if we're wrong,
			 * some other bad page check should catch it later.
			 */
			page_mapcount_reset(page);
			page_ref_sub(page, mapcount);
		}
	}

	page_cache_tree_delete(mapping, page, shadow);

	page->mapping = NULL;
	/* Leave page->index set: truncation lookup relies upon it */

	/* hugetlb pages do not participate in page cache accounting. */
	if (!PageHuge(page))
		__mod_node_page_state(page_pgdat(page), NR_FILE_PAGES, -nr);
	if (PageSwapBacked(page)) {
		__mod_node_page_state(page_pgdat(page), NR_SHMEM, -nr);
		if (PageTransHuge(page))
			__dec_node_page_state(page, NR_SHMEM_THPS);
	} else {
		VM_BUG_ON_PAGE(PageTransHuge(page) && !PageHuge(page), page);
	}

	/*
	 * At this point page must be either written or cleaned by truncate.
	 * Dirty page here signals a bug and loss of unwritten data.
	 *
	 * This fixes dirty accounting after removing the page entirely but
	 * leaves PageDirty set: it has no effect for truncated page and
	 * anyway will be cleared before returning page into buddy allocator.
	 */
	if (WARN_ON_ONCE(PageDirty(page)))
		account_page_cleaned(page, mapping, inode_to_wb(mapping->host));
}

/**
 * delete_from_page_cache - delete page from page cache
 * @page: the page which the kernel is trying to remove from page cache
 *
 * This must be called only on pages that have been verified to be in the page
 * cache and locked.  It will never put the page into the free list, the caller
 * has a reference on the page.
 */
void delete_from_page_cache(struct page *page)
{
	struct address_space *mapping = page_mapping(page);
	unsigned long flags;
	void (*freepage)(struct page *);

	BUG_ON(!PageLocked(page));

	freepage = mapping->a_ops->freepage;

	spin_lock_irqsave(&mapping->tree_lock, flags);
	__delete_from_page_cache(page, NULL);
	spin_unlock_irqrestore(&mapping->tree_lock, flags);

	if (freepage)
		freepage(page);

	if (PageTransHuge(page) && !PageHuge(page)) {
		page_ref_sub(page, HPAGE_PMD_NR);
		VM_BUG_ON_PAGE(page_count(page) <= 0, page);
	} else {
		put_page(page);
	}
}
EXPORT_SYMBOL(delete_from_page_cache);

int filemap_check_errors(struct address_space *mapping)
{
	int ret = 0;
	/* Check for outstanding write errors */
	if (test_bit(AS_ENOSPC, &mapping->flags) &&
	    test_and_clear_bit(AS_ENOSPC, &mapping->flags))
		ret = -ENOSPC;
	if (test_bit(AS_EIO, &mapping->flags) &&
	    test_and_clear_bit(AS_EIO, &mapping->flags))
		ret = -EIO;
	return ret;
}
EXPORT_SYMBOL(filemap_check_errors);

/**
 * __filemap_fdatawrite_range - start writeback on mapping dirty pages in range
 * @mapping:	address space structure to write
 * @start:	offset in bytes where the range starts
 * @end:	offset in bytes where the range ends (inclusive)
 * @sync_mode:	enable synchronous operation
 *
 * Start writeback against all of a mapping's dirty pages that lie
 * within the byte offsets <start, end> inclusive.
 *
 * If sync_mode is WB_SYNC_ALL then this is a "data integrity" operation, as
 * opposed to a regular memory cleansing writeback.  The difference between
 * these two operations is that if a dirty page/buffer is encountered, it must
 * be waited upon, and not just skipped over.
 */
int __filemap_fdatawrite_range(struct address_space *mapping, loff_t start,
				loff_t end, int sync_mode)
{
	int ret;
	struct writeback_control wbc = {
		.sync_mode = sync_mode,
		.nr_to_write = LONG_MAX,
		.range_start = start,
		.range_end = end,
	};

	if (!mapping_cap_writeback_dirty(mapping))
		return 0;

	wbc_attach_fdatawrite_inode(&wbc, mapping->host);
	ret = do_writepages(mapping, &wbc);
	wbc_detach_inode(&wbc);
	return ret;
}

static inline int __filemap_fdatawrite(struct address_space *mapping,
	int sync_mode)
{
	return __filemap_fdatawrite_range(mapping, 0, LLONG_MAX, sync_mode);
}

int filemap_fdatawrite(struct address_space *mapping)
{
	return __filemap_fdatawrite(mapping, WB_SYNC_ALL);
}
EXPORT_SYMBOL(filemap_fdatawrite);

int filemap_fdatawrite_range(struct address_space *mapping, loff_t start,
				loff_t end)
{
	return __filemap_fdatawrite_range(mapping, start, end, WB_SYNC_ALL);
}
EXPORT_SYMBOL(filemap_fdatawrite_range);

/**
 * filemap_flush - mostly a non-blocking flush
 * @mapping:	target address_space
 *
 * This is a mostly non-blocking flush.  Not suitable for data-integrity
 * purposes - I/O may not be started against all dirty pages.
 */
int filemap_flush(struct address_space *mapping)
{
	return __filemap_fdatawrite(mapping, WB_SYNC_NONE);
}
EXPORT_SYMBOL(filemap_flush);

static int __filemap_fdatawait_range(struct address_space *mapping,
				     loff_t start_byte, loff_t end_byte)
{
	pgoff_t index = start_byte >> PAGE_SHIFT;
	pgoff_t end = end_byte >> PAGE_SHIFT;
	struct pagevec pvec;
	int nr_pages;
	int ret = 0;

	if (end_byte < start_byte)
		goto out;

	pagevec_init(&pvec, 0);
	while ((index <= end) &&
			(nr_pages = pagevec_lookup_tag(&pvec, mapping, &index,
			PAGECACHE_TAG_WRITEBACK,
			min(end - index, (pgoff_t)PAGEVEC_SIZE-1) + 1)) != 0) {
		unsigned i;

		for (i = 0; i < nr_pages; i++) {
			struct page *page = pvec.pages[i];

			/* until radix tree lookup accepts end_index */
			if (page->index > end)
				continue;

			wait_on_page_writeback(page);
			if (TestClearPageError(page))
				ret = -EIO;
		}
		pagevec_release(&pvec);
		cond_resched();
	}
out:
	return ret;
}

/**
 * filemap_fdatawait_range - wait for writeback to complete
 * @mapping:		address space structure to wait for
 * @start_byte:		offset in bytes where the range starts
 * @end_byte:		offset in bytes where the range ends (inclusive)
 *
 * Walk the list of under-writeback pages of the given address space
 * in the given range and wait for all of them.  Check error status of
 * the address space and return it.
 *
 * Since the error status of the address space is cleared by this function,
 * callers are responsible for checking the return value and handling and/or
 * reporting the error.
 */
int filemap_fdatawait_range(struct address_space *mapping, loff_t start_byte,
			    loff_t end_byte)
{
	int ret, ret2;

	ret = __filemap_fdatawait_range(mapping, start_byte, end_byte);
	ret2 = filemap_check_errors(mapping);
	if (!ret)
		ret = ret2;

	return ret;
}
EXPORT_SYMBOL(filemap_fdatawait_range);

/**
 * filemap_fdatawait_keep_errors - wait for writeback without clearing errors
 * @mapping: address space structure to wait for
 *
 * Walk the list of under-writeback pages of the given address space
 * and wait for all of them.  Unlike filemap_fdatawait(), this function
 * does not clear error status of the address space.
 *
 * Use this function if callers don't handle errors themselves.  Expected
 * call sites are system-wide / filesystem-wide data flushers: e.g. sync(2),
 * fsfreeze(8)
 */
void filemap_fdatawait_keep_errors(struct address_space *mapping)
{
	loff_t i_size = i_size_read(mapping->host);

	if (i_size == 0)
		return;

	__filemap_fdatawait_range(mapping, 0, i_size - 1);
}

/**
 * filemap_fdatawait - wait for all under-writeback pages to complete
 * @mapping: address space structure to wait for
 *
 * Walk the list of under-writeback pages of the given address space
 * and wait for all of them.  Check error status of the address space
 * and return it.
 *
 * Since the error status of the address space is cleared by this function,
 * callers are responsible for checking the return value and handling and/or
 * reporting the error.
 */
int filemap_fdatawait(struct address_space *mapping)
{
	loff_t i_size = i_size_read(mapping->host);

	if (i_size == 0)
		return 0;

	return filemap_fdatawait_range(mapping, 0, i_size - 1);
}
EXPORT_SYMBOL(filemap_fdatawait);

int filemap_write_and_wait(struct address_space *mapping)
{
	int err = 0;

	if ((!dax_mapping(mapping) && mapping->nrpages) ||
	    (dax_mapping(mapping) && mapping->nrexceptional)) {
		err = filemap_fdatawrite(mapping);
		/*
		 * Even if the above returned error, the pages may be
		 * written partially (e.g. -ENOSPC), so we wait for it.
		 * But the -EIO is special case, it may indicate the worst
		 * thing (e.g. bug) happened, so we avoid waiting for it.
		 */
		if (err != -EIO) {
			int err2 = filemap_fdatawait(mapping);
			if (!err)
				err = err2;
		}
	} else {
		err = filemap_check_errors(mapping);
	}
	return err;
}
EXPORT_SYMBOL(filemap_write_and_wait);

/**
 * filemap_write_and_wait_range - write out & wait on a file range
 * @mapping:	the address_space for the pages
 * @lstart:	offset in bytes where the range starts
 * @lend:	offset in bytes where the range ends (inclusive)
 *
 * Write out and wait upon file offsets lstart->lend, inclusive.
 *
 * Note that `lend' is inclusive (describes the last byte to be written) so
 * that this function can be used to write to the very end-of-file (end = -1).
 */
int filemap_write_and_wait_range(struct address_space *mapping,
				 loff_t lstart, loff_t lend)
{
	int err = 0;

	if ((!dax_mapping(mapping) && mapping->nrpages) ||
	    (dax_mapping(mapping) && mapping->nrexceptional)) {
		err = __filemap_fdatawrite_range(mapping, lstart, lend,
						 WB_SYNC_ALL);
		/* See comment of filemap_write_and_wait() */
		if (err != -EIO) {
			int err2 = filemap_fdatawait_range(mapping,
						lstart, lend);
			if (!err)
				err = err2;
		}
	} else {
		err = filemap_check_errors(mapping);
	}
	return err;
}
EXPORT_SYMBOL(filemap_write_and_wait_range);

/**
 * replace_page_cache_page - replace a pagecache page with a new one
 * @old:	page to be replaced
 * @new:	page to replace with
 * @gfp_mask:	allocation mode
 *
 * This function replaces a page in the pagecache with a new one.  On
 * success it acquires the pagecache reference for the new page and
 * drops it for the old page.  Both the old and new pages must be
 * locked.  This function does not add the new page to the LRU, the
 * caller must do that.
 *
 * The remove + add is atomic.  The only way this function can fail is
 * memory allocation failure.
 */
int replace_page_cache_page(struct page *old, struct page *new, gfp_t gfp_mask)
{
	int error;

	VM_BUG_ON_PAGE(!PageLocked(old), old);
	VM_BUG_ON_PAGE(!PageLocked(new), new);
	VM_BUG_ON_PAGE(new->mapping, new);

	error = radix_tree_preload(gfp_mask & ~__GFP_HIGHMEM);
	if (!error) {
		struct address_space *mapping = old->mapping;
		void (*freepage)(struct page *);
		unsigned long flags;

		pgoff_t offset = old->index;
		freepage = mapping->a_ops->freepage;

		get_page(new);
		new->mapping = mapping;
		new->index = offset;

		spin_lock_irqsave(&mapping->tree_lock, flags);
		__delete_from_page_cache(old, NULL);
		error = page_cache_tree_insert(mapping, new, NULL);
		BUG_ON(error);

		/*
		 * hugetlb pages do not participate in page cache accounting.
		 */
		if (!PageHuge(new))
			__inc_node_page_state(new, NR_FILE_PAGES);
		if (PageSwapBacked(new))
			__inc_node_page_state(new, NR_SHMEM);
		spin_unlock_irqrestore(&mapping->tree_lock, flags);
		mem_cgroup_migrate(old, new);
		radix_tree_preload_end();
		if (freepage)
			freepage(old);
		put_page(old);
	}

	return error;
}
EXPORT_SYMBOL_GPL(replace_page_cache_page);

static int __add_to_page_cache_locked(struct page *page,
				      struct address_space *mapping,
				      pgoff_t offset, gfp_t gfp_mask,
				      void **shadowp)
{
	int huge = PageHuge(page);
	struct mem_cgroup *memcg;
	int error;

	VM_BUG_ON_PAGE(!PageLocked(page), page);
	VM_BUG_ON_PAGE(PageSwapBacked(page), page);

	if (!huge) {
		error = mem_cgroup_try_charge(page, current->mm,
					      gfp_mask, &memcg, false);
		if (error)
			return error;
	}

	error = radix_tree_maybe_preload(gfp_mask & ~__GFP_HIGHMEM);
	if (error) {
		if (!huge)
			mem_cgroup_cancel_charge(page, memcg, false);
		return error;
	}

	get_page(page);
	page->mapping = mapping;
	page->index = offset;

	spin_lock_irq(&mapping->tree_lock);
	error = page_cache_tree_insert(mapping, page, shadowp);
	radix_tree_preload_end();
	if (unlikely(error))
		goto err_insert;

	/* hugetlb pages do not participate in page cache accounting. */
	if (!huge)
		__inc_node_page_state(page, NR_FILE_PAGES);
	spin_unlock_irq(&mapping->tree_lock);
	if (!huge)
		mem_cgroup_commit_charge(page, memcg, false, false);
	trace_mm_filemap_add_to_page_cache(page);
	return 0;
err_insert:
	page->mapping = NULL;
	/* Leave page->index set: truncation relies upon it */
	spin_unlock_irq(&mapping->tree_lock);
	if (!huge)
		mem_cgroup_cancel_charge(page, memcg, false);
	put_page(page);
	return error;
}

/**
 * add_to_page_cache_locked - add a locked page to the pagecache
 * @page:	page to add
 * @mapping:	the page's address_space
 * @offset:	page index
 * @gfp_mask:	page allocation mode
 *
 * This function is used to add a page to the pagecache. It must be locked.
 * This function does not add the page to the LRU.  The caller must do that.
 */
int add_to_page_cache_locked(struct page *page, struct address_space *mapping,
		pgoff_t offset, gfp_t gfp_mask)
{
	return __add_to_page_cache_locked(page, mapping, offset,
					  gfp_mask, NULL);
}
EXPORT_SYMBOL(add_to_page_cache_locked);

int add_to_page_cache_lru(struct page *page, struct address_space *mapping,
				pgoff_t offset, gfp_t gfp_mask)
{
	void *shadow = NULL;
	int ret;

	__SetPageLocked(page);
	ret = __add_to_page_cache_locked(page, mapping, offset,
					 gfp_mask, &shadow);
	if (unlikely(ret))
		__ClearPageLocked(page);
	else {
		/*
		 * The page might have been evicted from cache only
		 * recently, in which case it should be activated like
		 * any other repeatedly accessed page.
		 * The exception is pages getting rewritten; evicting other
		 * data from the working set, only to cache data that will
		 * get overwritten with something else, is a waste of memory.
		 */
		if (!(gfp_mask & __GFP_WRITE) &&
		    shadow && workingset_refault(shadow)) {
			SetPageActive(page);
			workingset_activation(page);
		} else
			ClearPageActive(page);
		lru_cache_add(page);
	}
	return ret;
}
EXPORT_SYMBOL_GPL(add_to_page_cache_lru);

#ifdef CONFIG_NUMA
struct page *__page_cache_alloc(gfp_t gfp)
{
	int n;
	struct page *page;

	if (cpuset_do_page_mem_spread()) {
		unsigned int cpuset_mems_cookie;
		do {
			cpuset_mems_cookie = read_mems_allowed_begin();
			n = cpuset_mem_spread_node();
			page = __alloc_pages_node(n, gfp, 0);
		} while (!page && read_mems_allowed_retry(cpuset_mems_cookie));

		return page;
	}
	return alloc_pages(gfp, 0);
}
EXPORT_SYMBOL(__page_cache_alloc);
#endif

/*
 * In order to wait for pages to become available there must be
 * waitqueues associated with pages. By using a hash table of
 * waitqueues where the bucket discipline is to maintain all
 * waiters on the same queue and wake all when any of the pages
 * become available, and for the woken contexts to check to be
 * sure the appropriate page became available, this saves space
 * at a cost of "thundering herd" phenomena during rare hash
 * collisions.
 */
#define PAGE_WAIT_TABLE_BITS 8
#define PAGE_WAIT_TABLE_SIZE (1 << PAGE_WAIT_TABLE_BITS)
static wait_queue_head_t page_wait_table[PAGE_WAIT_TABLE_SIZE] __cacheline_aligned;

static wait_queue_head_t *page_waitqueue(struct page *page)
{
	return &page_wait_table[hash_ptr(page, PAGE_WAIT_TABLE_BITS)];
}

void __init pagecache_init(void)
{
	int i;

	for (i = 0; i < PAGE_WAIT_TABLE_SIZE; i++)
		init_waitqueue_head(&page_wait_table[i]);

	page_writeback_init();
}

struct wait_page_key {
	struct page *page;
	int bit_nr;
	int page_match;
};

struct wait_page_queue {
	struct page *page;
	int bit_nr;
	wait_queue_t wait;
};

static int wake_page_function(wait_queue_t *wait, unsigned mode, int sync, void *arg)
{
	struct wait_page_key *key = arg;
	struct wait_page_queue *wait_page
		= container_of(wait, struct wait_page_queue, wait);
<<<<<<< HEAD

	if (wait_page->page != key->page)
	       return 0;
	key->page_match = 1;

=======

	if (wait_page->page != key->page)
	       return 0;
	key->page_match = 1;

>>>>>>> 2fa299a9
	if (wait_page->bit_nr != key->bit_nr)
		return 0;
	if (test_bit(key->bit_nr, &key->page->flags))
		return 0;

	return autoremove_wake_function(wait, mode, sync, key);
}

void wake_up_page_bit(struct page *page, int bit_nr)
{
	wait_queue_head_t *q = page_waitqueue(page);
	struct wait_page_key key;
	unsigned long flags;

	key.page = page;
	key.bit_nr = bit_nr;
	key.page_match = 0;

	spin_lock_irqsave(&q->lock, flags);
	__wake_up_locked_key(q, TASK_NORMAL, &key);
	/*
	 * It is possible for other pages to have collided on the waitqueue
	 * hash, so in that case check for a page match. That prevents a long-
	 * term waiter
	 *
	 * It is still possible to miss a case here, when we woke page waiters
	 * and removed them from the waitqueue, but there are still other
	 * page waiters.
	 */
	if (!waitqueue_active(q) || !key.page_match) {
		ClearPageWaiters(page);
		/*
		 * It's possible to miss clearing Waiters here, when we woke
		 * our page waiters, but the hashed waitqueue has waiters for
		 * other pages on it.
		 *
		 * That's okay, it's a rare case. The next waker will clear it.
		 */
	}
	spin_unlock_irqrestore(&q->lock, flags);
}
EXPORT_SYMBOL(wake_up_page_bit);

static inline int wait_on_page_bit_common(wait_queue_head_t *q,
		struct page *page, int bit_nr, int state, bool lock)
{
	struct wait_page_queue wait_page;
	wait_queue_t *wait = &wait_page.wait;
	int ret = 0;

	init_wait(wait);
	wait->func = wake_page_function;
	wait_page.page = page;
	wait_page.bit_nr = bit_nr;

	for (;;) {
		spin_lock_irq(&q->lock);

		if (likely(list_empty(&wait->task_list))) {
			if (lock)
				__add_wait_queue_tail_exclusive(q, wait);
			else
				__add_wait_queue(q, wait);
			SetPageWaiters(page);
		}

		set_current_state(state);

		spin_unlock_irq(&q->lock);

		if (likely(test_bit(bit_nr, &page->flags))) {
			io_schedule();
			if (unlikely(signal_pending_state(state, current))) {
				ret = -EINTR;
				break;
			}
		}

		if (lock) {
			if (!test_and_set_bit_lock(bit_nr, &page->flags))
				break;
		} else {
			if (!test_bit(bit_nr, &page->flags))
				break;
		}
	}

	finish_wait(q, wait);

	/*
	 * A signal could leave PageWaiters set. Clearing it here if
	 * !waitqueue_active would be possible (by open-coding finish_wait),
	 * but still fail to catch it in the case of wait hash collision. We
	 * already can fail to clear wait hash collision cases, so don't
	 * bother with signals either.
	 */

	return ret;
}

void wait_on_page_bit(struct page *page, int bit_nr)
{
	wait_queue_head_t *q = page_waitqueue(page);
	wait_on_page_bit_common(q, page, bit_nr, TASK_UNINTERRUPTIBLE, false);
}
EXPORT_SYMBOL(wait_on_page_bit);

int wait_on_page_bit_killable(struct page *page, int bit_nr)
{
	wait_queue_head_t *q = page_waitqueue(page);
	return wait_on_page_bit_common(q, page, bit_nr, TASK_KILLABLE, false);
}

/**
 * add_page_wait_queue - Add an arbitrary waiter to a page's wait queue
 * @page: Page defining the wait queue of interest
 * @waiter: Waiter to add to the queue
 *
 * Add an arbitrary @waiter to the wait queue for the nominated @page.
 */
void add_page_wait_queue(struct page *page, wait_queue_t *waiter)
{
	wait_queue_head_t *q = page_waitqueue(page);
	unsigned long flags;

	spin_lock_irqsave(&q->lock, flags);
	__add_wait_queue(q, waiter);
	SetPageWaiters(page);
	spin_unlock_irqrestore(&q->lock, flags);
}
EXPORT_SYMBOL_GPL(add_page_wait_queue);

#ifndef clear_bit_unlock_is_negative_byte

/*
 * PG_waiters is the high bit in the same byte as PG_lock.
 *
 * On x86 (and on many other architectures), we can clear PG_lock and
 * test the sign bit at the same time. But if the architecture does
 * not support that special operation, we just do this all by hand
 * instead.
 *
 * The read of PG_waiters has to be after (or concurrently with) PG_locked
 * being cleared, but a memory barrier should be unneccssary since it is
 * in the same byte as PG_locked.
 */
static inline bool clear_bit_unlock_is_negative_byte(long nr, volatile void *mem)
{
	clear_bit_unlock(nr, mem);
	/* smp_mb__after_atomic(); */
	return test_bit(PG_waiters, mem);
}

#endif

/**
 * unlock_page - unlock a locked page
 * @page: the page
 *
 * Unlocks the page and wakes up sleepers in ___wait_on_page_locked().
 * Also wakes sleepers in wait_on_page_writeback() because the wakeup
 * mechanism between PageLocked pages and PageWriteback pages is shared.
 * But that's OK - sleepers in wait_on_page_writeback() just go back to sleep.
 *
 * Note that this depends on PG_waiters being the sign bit in the byte
 * that contains PG_locked - thus the BUILD_BUG_ON(). That allows us to
 * clear the PG_locked bit and test PG_waiters at the same time fairly
 * portably (architectures that do LL/SC can test any bit, while x86 can
 * test the sign bit).
 */
void unlock_page(struct page *page)
{
	BUILD_BUG_ON(PG_waiters != 7);
	page = compound_head(page);
	VM_BUG_ON_PAGE(!PageLocked(page), page);
	if (clear_bit_unlock_is_negative_byte(PG_locked, &page->flags))
		wake_up_page_bit(page, PG_locked);
}
EXPORT_SYMBOL(unlock_page);

/**
 * end_page_writeback - end writeback against a page
 * @page: the page
 */
void end_page_writeback(struct page *page)
{
	/*
	 * TestClearPageReclaim could be used here but it is an atomic
	 * operation and overkill in this particular case. Failing to
	 * shuffle a page marked for immediate reclaim is too mild to
	 * justify taking an atomic operation penalty at the end of
	 * ever page writeback.
	 */
	if (PageReclaim(page)) {
		ClearPageReclaim(page);
		rotate_reclaimable_page(page);
	}

	if (!test_clear_page_writeback(page))
		BUG();

	smp_mb__after_atomic();
	wake_up_page(page, PG_writeback);
}
EXPORT_SYMBOL(end_page_writeback);

/*
 * After completing I/O on a page, call this routine to update the page
 * flags appropriately
 */
void page_endio(struct page *page, bool is_write, int err)
{
	if (!is_write) {
		if (!err) {
			SetPageUptodate(page);
		} else {
			ClearPageUptodate(page);
			SetPageError(page);
		}
		unlock_page(page);
	} else {
		if (err) {
			SetPageError(page);
			if (page->mapping)
				mapping_set_error(page->mapping, err);
		}
		end_page_writeback(page);
	}
}
EXPORT_SYMBOL_GPL(page_endio);

/**
 * __lock_page - get a lock on the page, assuming we need to sleep to get it
 * @page: the page to lock
 */
void __lock_page(struct page *__page)
{
	struct page *page = compound_head(__page);
	wait_queue_head_t *q = page_waitqueue(page);
	wait_on_page_bit_common(q, page, PG_locked, TASK_UNINTERRUPTIBLE, true);
}
EXPORT_SYMBOL(__lock_page);

int __lock_page_killable(struct page *__page)
{
	struct page *page = compound_head(__page);
	wait_queue_head_t *q = page_waitqueue(page);
	return wait_on_page_bit_common(q, page, PG_locked, TASK_KILLABLE, true);
}
EXPORT_SYMBOL_GPL(__lock_page_killable);

/*
 * Return values:
 * 1 - page is locked; mmap_sem is still held.
 * 0 - page is not locked.
 *     mmap_sem has been released (up_read()), unless flags had both
 *     FAULT_FLAG_ALLOW_RETRY and FAULT_FLAG_RETRY_NOWAIT set, in
 *     which case mmap_sem is still held.
 *
 * If neither ALLOW_RETRY nor KILLABLE are set, will always return 1
 * with the page locked and the mmap_sem unperturbed.
 */
int __lock_page_or_retry(struct page *page, struct mm_struct *mm,
			 unsigned int flags)
{
	if (flags & FAULT_FLAG_ALLOW_RETRY) {
		/*
		 * CAUTION! In this case, mmap_sem is not released
		 * even though return 0.
		 */
		if (flags & FAULT_FLAG_RETRY_NOWAIT)
			return 0;

		up_read(&mm->mmap_sem);
		if (flags & FAULT_FLAG_KILLABLE)
			wait_on_page_locked_killable(page);
		else
			wait_on_page_locked(page);
		return 0;
	} else {
		if (flags & FAULT_FLAG_KILLABLE) {
			int ret;

			ret = __lock_page_killable(page);
			if (ret) {
				up_read(&mm->mmap_sem);
				return 0;
			}
		} else
			__lock_page(page);
		return 1;
	}
}

/**
 * page_cache_next_hole - find the next hole (not-present entry)
 * @mapping: mapping
 * @index: index
 * @max_scan: maximum range to search
 *
 * Search the set [index, min(index+max_scan-1, MAX_INDEX)] for the
 * lowest indexed hole.
 *
 * Returns: the index of the hole if found, otherwise returns an index
 * outside of the set specified (in which case 'return - index >=
 * max_scan' will be true). In rare cases of index wrap-around, 0 will
 * be returned.
 *
 * page_cache_next_hole may be called under rcu_read_lock. However,
 * like radix_tree_gang_lookup, this will not atomically search a
 * snapshot of the tree at a single point in time. For example, if a
 * hole is created at index 5, then subsequently a hole is created at
 * index 10, page_cache_next_hole covering both indexes may return 10
 * if called under rcu_read_lock.
 */
pgoff_t page_cache_next_hole(struct address_space *mapping,
			     pgoff_t index, unsigned long max_scan)
{
	unsigned long i;

	for (i = 0; i < max_scan; i++) {
		struct page *page;

		page = radix_tree_lookup(&mapping->page_tree, index);
		if (!page || radix_tree_exceptional_entry(page))
			break;
		index++;
		if (index == 0)
			break;
	}

	return index;
}
EXPORT_SYMBOL(page_cache_next_hole);

/**
 * page_cache_prev_hole - find the prev hole (not-present entry)
 * @mapping: mapping
 * @index: index
 * @max_scan: maximum range to search
 *
 * Search backwards in the range [max(index-max_scan+1, 0), index] for
 * the first hole.
 *
 * Returns: the index of the hole if found, otherwise returns an index
 * outside of the set specified (in which case 'index - return >=
 * max_scan' will be true). In rare cases of wrap-around, ULONG_MAX
 * will be returned.
 *
 * page_cache_prev_hole may be called under rcu_read_lock. However,
 * like radix_tree_gang_lookup, this will not atomically search a
 * snapshot of the tree at a single point in time. For example, if a
 * hole is created at index 10, then subsequently a hole is created at
 * index 5, page_cache_prev_hole covering both indexes may return 5 if
 * called under rcu_read_lock.
 */
pgoff_t page_cache_prev_hole(struct address_space *mapping,
			     pgoff_t index, unsigned long max_scan)
{
	unsigned long i;

	for (i = 0; i < max_scan; i++) {
		struct page *page;

		page = radix_tree_lookup(&mapping->page_tree, index);
		if (!page || radix_tree_exceptional_entry(page))
			break;
		index--;
		if (index == ULONG_MAX)
			break;
	}

	return index;
}
EXPORT_SYMBOL(page_cache_prev_hole);

/**
 * find_get_entry - find and get a page cache entry
 * @mapping: the address_space to search
 * @offset: the page cache index
 *
 * Looks up the page cache slot at @mapping & @offset.  If there is a
 * page cache page, it is returned with an increased refcount.
 *
 * If the slot holds a shadow entry of a previously evicted page, or a
 * swap entry from shmem/tmpfs, it is returned.
 *
 * Otherwise, %NULL is returned.
 */
struct page *find_get_entry(struct address_space *mapping, pgoff_t offset)
{
	void **pagep;
	struct page *head, *page;

	rcu_read_lock();
repeat:
	page = NULL;
	pagep = radix_tree_lookup_slot(&mapping->page_tree, offset);
	if (pagep) {
		page = radix_tree_deref_slot(pagep);
		if (unlikely(!page))
			goto out;
		if (radix_tree_exception(page)) {
			if (radix_tree_deref_retry(page))
				goto repeat;
			/*
			 * A shadow entry of a recently evicted page,
			 * or a swap entry from shmem/tmpfs.  Return
			 * it without attempting to raise page count.
			 */
			goto out;
		}

		head = compound_head(page);
		if (!page_cache_get_speculative(head))
			goto repeat;

		/* The page was split under us? */
		if (compound_head(page) != head) {
			put_page(head);
			goto repeat;
		}

		/*
		 * Has the page moved?
		 * This is part of the lockless pagecache protocol. See
		 * include/linux/pagemap.h for details.
		 */
		if (unlikely(page != *pagep)) {
			put_page(head);
			goto repeat;
		}
	}
out:
	rcu_read_unlock();

	return page;
}
EXPORT_SYMBOL(find_get_entry);

/**
 * find_lock_entry - locate, pin and lock a page cache entry
 * @mapping: the address_space to search
 * @offset: the page cache index
 *
 * Looks up the page cache slot at @mapping & @offset.  If there is a
 * page cache page, it is returned locked and with an increased
 * refcount.
 *
 * If the slot holds a shadow entry of a previously evicted page, or a
 * swap entry from shmem/tmpfs, it is returned.
 *
 * Otherwise, %NULL is returned.
 *
 * find_lock_entry() may sleep.
 */
struct page *find_lock_entry(struct address_space *mapping, pgoff_t offset)
{
	struct page *page;

repeat:
	page = find_get_entry(mapping, offset);
	if (page && !radix_tree_exception(page)) {
		lock_page(page);
		/* Has the page been truncated? */
		if (unlikely(page_mapping(page) != mapping)) {
			unlock_page(page);
			put_page(page);
			goto repeat;
		}
		VM_BUG_ON_PAGE(page_to_pgoff(page) != offset, page);
	}
	return page;
}
EXPORT_SYMBOL(find_lock_entry);

/**
 * pagecache_get_page - find and get a page reference
 * @mapping: the address_space to search
 * @offset: the page index
 * @fgp_flags: PCG flags
 * @gfp_mask: gfp mask to use for the page cache data page allocation
 *
 * Looks up the page cache slot at @mapping & @offset.
 *
 * PCG flags modify how the page is returned.
 *
 * FGP_ACCESSED: the page will be marked accessed
 * FGP_LOCK: Page is return locked
 * FGP_CREAT: If page is not present then a new page is allocated using
 *		@gfp_mask and added to the page cache and the VM's LRU
 *		list. The page is returned locked and with an increased
 *		refcount. Otherwise, %NULL is returned.
 *
 * If FGP_LOCK or FGP_CREAT are specified then the function may sleep even
 * if the GFP flags specified for FGP_CREAT are atomic.
 *
 * If there is a page cache page, it is returned with an increased refcount.
 */
struct page *pagecache_get_page(struct address_space *mapping, pgoff_t offset,
	int fgp_flags, gfp_t gfp_mask)
{
	struct page *page;

repeat:
	page = find_get_entry(mapping, offset);
	if (radix_tree_exceptional_entry(page))
		page = NULL;
	if (!page)
		goto no_page;

	if (fgp_flags & FGP_LOCK) {
		if (fgp_flags & FGP_NOWAIT) {
			if (!trylock_page(page)) {
				put_page(page);
				return NULL;
			}
		} else {
			lock_page(page);
		}

		/* Has the page been truncated? */
		if (unlikely(page->mapping != mapping)) {
			unlock_page(page);
			put_page(page);
			goto repeat;
		}
		VM_BUG_ON_PAGE(page->index != offset, page);
	}

	if (page && (fgp_flags & FGP_ACCESSED))
		mark_page_accessed(page);

no_page:
	if (!page && (fgp_flags & FGP_CREAT)) {
		int err;
		if ((fgp_flags & FGP_WRITE) && mapping_cap_account_dirty(mapping))
			gfp_mask |= __GFP_WRITE;
		if (fgp_flags & FGP_NOFS)
			gfp_mask &= ~__GFP_FS;

		page = __page_cache_alloc(gfp_mask);
		if (!page)
			return NULL;

		if (WARN_ON_ONCE(!(fgp_flags & FGP_LOCK)))
			fgp_flags |= FGP_LOCK;

		/* Init accessed so avoid atomic mark_page_accessed later */
		if (fgp_flags & FGP_ACCESSED)
			__SetPageReferenced(page);

		err = add_to_page_cache_lru(page, mapping, offset,
				gfp_mask & GFP_RECLAIM_MASK);
		if (unlikely(err)) {
			put_page(page);
			page = NULL;
			if (err == -EEXIST)
				goto repeat;
		}
	}

	return page;
}
EXPORT_SYMBOL(pagecache_get_page);

/**
 * find_get_entries - gang pagecache lookup
 * @mapping:	The address_space to search
 * @start:	The starting page cache index
 * @nr_entries:	The maximum number of entries
 * @entries:	Where the resulting entries are placed
 * @indices:	The cache indices corresponding to the entries in @entries
 *
 * find_get_entries() will search for and return a group of up to
 * @nr_entries entries in the mapping.  The entries are placed at
 * @entries.  find_get_entries() takes a reference against any actual
 * pages it returns.
 *
 * The search returns a group of mapping-contiguous page cache entries
 * with ascending indexes.  There may be holes in the indices due to
 * not-present pages.
 *
 * Any shadow entries of evicted pages, or swap entries from
 * shmem/tmpfs, are included in the returned array.
 *
 * find_get_entries() returns the number of pages and shadow entries
 * which were found.
 */
unsigned find_get_entries(struct address_space *mapping,
			  pgoff_t start, unsigned int nr_entries,
			  struct page **entries, pgoff_t *indices)
{
	void **slot;
	unsigned int ret = 0;
	struct radix_tree_iter iter;

	if (!nr_entries)
		return 0;

	rcu_read_lock();
	radix_tree_for_each_slot(slot, &mapping->page_tree, &iter, start) {
		struct page *head, *page;
repeat:
		page = radix_tree_deref_slot(slot);
		if (unlikely(!page))
			continue;
		if (radix_tree_exception(page)) {
			if (radix_tree_deref_retry(page)) {
				slot = radix_tree_iter_retry(&iter);
				continue;
			}
			/*
			 * A shadow entry of a recently evicted page, a swap
			 * entry from shmem/tmpfs or a DAX entry.  Return it
			 * without attempting to raise page count.
			 */
			goto export;
		}

		head = compound_head(page);
		if (!page_cache_get_speculative(head))
			goto repeat;

		/* The page was split under us? */
		if (compound_head(page) != head) {
			put_page(head);
			goto repeat;
		}

		/* Has the page moved? */
		if (unlikely(page != *slot)) {
			put_page(head);
			goto repeat;
		}
export:
		indices[ret] = iter.index;
		entries[ret] = page;
		if (++ret == nr_entries)
			break;
	}
	rcu_read_unlock();
	return ret;
}

/**
 * find_get_pages - gang pagecache lookup
 * @mapping:	The address_space to search
 * @start:	The starting page index
 * @nr_pages:	The maximum number of pages
 * @pages:	Where the resulting pages are placed
 *
 * find_get_pages() will search for and return a group of up to
 * @nr_pages pages in the mapping.  The pages are placed at @pages.
 * find_get_pages() takes a reference against the returned pages.
 *
 * The search returns a group of mapping-contiguous pages with ascending
 * indexes.  There may be holes in the indices due to not-present pages.
 *
 * find_get_pages() returns the number of pages which were found.
 */
unsigned find_get_pages(struct address_space *mapping, pgoff_t start,
			    unsigned int nr_pages, struct page **pages)
{
	struct radix_tree_iter iter;
	void **slot;
	unsigned ret = 0;

	if (unlikely(!nr_pages))
		return 0;

	rcu_read_lock();
	radix_tree_for_each_slot(slot, &mapping->page_tree, &iter, start) {
		struct page *head, *page;
repeat:
		page = radix_tree_deref_slot(slot);
		if (unlikely(!page))
			continue;

		if (radix_tree_exception(page)) {
			if (radix_tree_deref_retry(page)) {
				slot = radix_tree_iter_retry(&iter);
				continue;
			}
			/*
			 * A shadow entry of a recently evicted page,
			 * or a swap entry from shmem/tmpfs.  Skip
			 * over it.
			 */
			continue;
		}

		head = compound_head(page);
		if (!page_cache_get_speculative(head))
			goto repeat;

		/* The page was split under us? */
		if (compound_head(page) != head) {
			put_page(head);
			goto repeat;
		}

		/* Has the page moved? */
		if (unlikely(page != *slot)) {
			put_page(head);
			goto repeat;
		}

		pages[ret] = page;
		if (++ret == nr_pages)
			break;
	}

	rcu_read_unlock();
	return ret;
}

/**
 * find_get_pages_contig - gang contiguous pagecache lookup
 * @mapping:	The address_space to search
 * @index:	The starting page index
 * @nr_pages:	The maximum number of pages
 * @pages:	Where the resulting pages are placed
 *
 * find_get_pages_contig() works exactly like find_get_pages(), except
 * that the returned number of pages are guaranteed to be contiguous.
 *
 * find_get_pages_contig() returns the number of pages which were found.
 */
unsigned find_get_pages_contig(struct address_space *mapping, pgoff_t index,
			       unsigned int nr_pages, struct page **pages)
{
	struct radix_tree_iter iter;
	void **slot;
	unsigned int ret = 0;

	if (unlikely(!nr_pages))
		return 0;

	rcu_read_lock();
	radix_tree_for_each_contig(slot, &mapping->page_tree, &iter, index) {
		struct page *head, *page;
repeat:
		page = radix_tree_deref_slot(slot);
		/* The hole, there no reason to continue */
		if (unlikely(!page))
			break;

		if (radix_tree_exception(page)) {
			if (radix_tree_deref_retry(page)) {
				slot = radix_tree_iter_retry(&iter);
				continue;
			}
			/*
			 * A shadow entry of a recently evicted page,
			 * or a swap entry from shmem/tmpfs.  Stop
			 * looking for contiguous pages.
			 */
			break;
		}

		head = compound_head(page);
		if (!page_cache_get_speculative(head))
			goto repeat;

		/* The page was split under us? */
		if (compound_head(page) != head) {
			put_page(head);
			goto repeat;
		}

		/* Has the page moved? */
		if (unlikely(page != *slot)) {
			put_page(head);
			goto repeat;
		}

		/*
		 * must check mapping and index after taking the ref.
		 * otherwise we can get both false positives and false
		 * negatives, which is just confusing to the caller.
		 */
		if (page->mapping == NULL || page_to_pgoff(page) != iter.index) {
			put_page(page);
			break;
		}

		pages[ret] = page;
		if (++ret == nr_pages)
			break;
	}
	rcu_read_unlock();
	return ret;
}
EXPORT_SYMBOL(find_get_pages_contig);

/**
 * find_get_pages_tag - find and return pages that match @tag
 * @mapping:	the address_space to search
 * @index:	the starting page index
 * @tag:	the tag index
 * @nr_pages:	the maximum number of pages
 * @pages:	where the resulting pages are placed
 *
 * Like find_get_pages, except we only return pages which are tagged with
 * @tag.   We update @index to index the next page for the traversal.
 */
unsigned find_get_pages_tag(struct address_space *mapping, pgoff_t *index,
			int tag, unsigned int nr_pages, struct page **pages)
{
	struct radix_tree_iter iter;
	void **slot;
	unsigned ret = 0;

	if (unlikely(!nr_pages))
		return 0;

	rcu_read_lock();
	radix_tree_for_each_tagged(slot, &mapping->page_tree,
				   &iter, *index, tag) {
		struct page *head, *page;
repeat:
		page = radix_tree_deref_slot(slot);
		if (unlikely(!page))
			continue;

		if (radix_tree_exception(page)) {
			if (radix_tree_deref_retry(page)) {
				slot = radix_tree_iter_retry(&iter);
				continue;
			}
			/*
			 * A shadow entry of a recently evicted page.
			 *
			 * Those entries should never be tagged, but
			 * this tree walk is lockless and the tags are
			 * looked up in bulk, one radix tree node at a
			 * time, so there is a sizable window for page
			 * reclaim to evict a page we saw tagged.
			 *
			 * Skip over it.
			 */
			continue;
		}

		head = compound_head(page);
		if (!page_cache_get_speculative(head))
			goto repeat;

		/* The page was split under us? */
		if (compound_head(page) != head) {
			put_page(head);
			goto repeat;
		}

		/* Has the page moved? */
		if (unlikely(page != *slot)) {
			put_page(head);
			goto repeat;
		}

		pages[ret] = page;
		if (++ret == nr_pages)
			break;
	}

	rcu_read_unlock();

	if (ret)
		*index = pages[ret - 1]->index + 1;

	return ret;
}
EXPORT_SYMBOL(find_get_pages_tag);

/**
 * find_get_entries_tag - find and return entries that match @tag
 * @mapping:	the address_space to search
 * @start:	the starting page cache index
 * @tag:	the tag index
 * @nr_entries:	the maximum number of entries
 * @entries:	where the resulting entries are placed
 * @indices:	the cache indices corresponding to the entries in @entries
 *
 * Like find_get_entries, except we only return entries which are tagged with
 * @tag.
 */
unsigned find_get_entries_tag(struct address_space *mapping, pgoff_t start,
			int tag, unsigned int nr_entries,
			struct page **entries, pgoff_t *indices)
{
	void **slot;
	unsigned int ret = 0;
	struct radix_tree_iter iter;

	if (!nr_entries)
		return 0;

	rcu_read_lock();
	radix_tree_for_each_tagged(slot, &mapping->page_tree,
				   &iter, start, tag) {
		struct page *head, *page;
repeat:
		page = radix_tree_deref_slot(slot);
		if (unlikely(!page))
			continue;
		if (radix_tree_exception(page)) {
			if (radix_tree_deref_retry(page)) {
				slot = radix_tree_iter_retry(&iter);
				continue;
			}

			/*
			 * A shadow entry of a recently evicted page, a swap
			 * entry from shmem/tmpfs or a DAX entry.  Return it
			 * without attempting to raise page count.
			 */
			goto export;
		}

		head = compound_head(page);
		if (!page_cache_get_speculative(head))
			goto repeat;

		/* The page was split under us? */
		if (compound_head(page) != head) {
			put_page(head);
			goto repeat;
		}

		/* Has the page moved? */
		if (unlikely(page != *slot)) {
			put_page(head);
			goto repeat;
		}
export:
		indices[ret] = iter.index;
		entries[ret] = page;
		if (++ret == nr_entries)
			break;
	}
	rcu_read_unlock();
	return ret;
}
EXPORT_SYMBOL(find_get_entries_tag);

/*
 * CD/DVDs are error prone. When a medium error occurs, the driver may fail
 * a _large_ part of the i/o request. Imagine the worst scenario:
 *
 *      ---R__________________________________________B__________
 *         ^ reading here                             ^ bad block(assume 4k)
 *
 * read(R) => miss => readahead(R...B) => media error => frustrating retries
 * => failing the whole request => read(R) => read(R+1) =>
 * readahead(R+1...B+1) => bang => read(R+2) => read(R+3) =>
 * readahead(R+3...B+2) => bang => read(R+3) => read(R+4) =>
 * readahead(R+4...B+3) => bang => read(R+4) => read(R+5) => ......
 *
 * It is going insane. Fix it by quickly scaling down the readahead size.
 */
static void shrink_readahead_size_eio(struct file *filp,
					struct file_ra_state *ra)
{
	ra->ra_pages /= 4;
}

/**
 * do_generic_file_read - generic file read routine
 * @filp:	the file to read
 * @ppos:	current file position
 * @iter:	data destination
 * @written:	already copied
 *
 * This is a generic file read routine, and uses the
 * mapping->a_ops->readpage() function for the actual low-level stuff.
 *
 * This is really ugly. But the goto's actually try to clarify some
 * of the logic when it comes to error handling etc.
 */
static ssize_t do_generic_file_read(struct file *filp, loff_t *ppos,
		struct iov_iter *iter, ssize_t written)
{
	struct address_space *mapping = filp->f_mapping;
	struct inode *inode = mapping->host;
	struct file_ra_state *ra = &filp->f_ra;
	pgoff_t index;
	pgoff_t last_index;
	pgoff_t prev_index;
	unsigned long offset;      /* offset into pagecache page */
	unsigned int prev_offset;
	int error = 0;

	if (unlikely(*ppos >= inode->i_sb->s_maxbytes))
		return 0;
	iov_iter_truncate(iter, inode->i_sb->s_maxbytes);

	index = *ppos >> PAGE_SHIFT;
	prev_index = ra->prev_pos >> PAGE_SHIFT;
	prev_offset = ra->prev_pos & (PAGE_SIZE-1);
	last_index = (*ppos + iter->count + PAGE_SIZE-1) >> PAGE_SHIFT;
	offset = *ppos & ~PAGE_MASK;

	for (;;) {
		struct page *page;
		pgoff_t end_index;
		loff_t isize;
		unsigned long nr, ret;

		cond_resched();
find_page:
		if (fatal_signal_pending(current)) {
			error = -EINTR;
			goto out;
		}

		page = find_get_page(mapping, index);
		if (!page) {
			page_cache_sync_readahead(mapping,
					ra, filp,
					index, last_index - index);
			page = find_get_page(mapping, index);
			if (unlikely(page == NULL))
				goto no_cached_page;
		}
		if (PageReadahead(page)) {
			page_cache_async_readahead(mapping,
					ra, filp, page,
					index, last_index - index);
		}
		if (!PageUptodate(page)) {
			/*
			 * See comment in do_read_cache_page on why
			 * wait_on_page_locked is used to avoid unnecessarily
			 * serialisations and why it's safe.
			 */
			error = wait_on_page_locked_killable(page);
			if (unlikely(error))
				goto readpage_error;
			if (PageUptodate(page))
				goto page_ok;

			if (inode->i_blkbits == PAGE_SHIFT ||
					!mapping->a_ops->is_partially_uptodate)
				goto page_not_up_to_date;
			/* pipes can't handle partially uptodate pages */
			if (unlikely(iter->type & ITER_PIPE))
				goto page_not_up_to_date;
			if (!trylock_page(page))
				goto page_not_up_to_date;
			/* Did it get truncated before we got the lock? */
			if (!page->mapping)
				goto page_not_up_to_date_locked;
			if (!mapping->a_ops->is_partially_uptodate(page,
							offset, iter->count))
				goto page_not_up_to_date_locked;
			unlock_page(page);
		}
page_ok:
		/*
		 * i_size must be checked after we know the page is Uptodate.
		 *
		 * Checking i_size after the check allows us to calculate
		 * the correct value for "nr", which means the zero-filled
		 * part of the page is not copied back to userspace (unless
		 * another truncate extends the file - this is desired though).
		 */

		isize = i_size_read(inode);
		end_index = (isize - 1) >> PAGE_SHIFT;
		if (unlikely(!isize || index > end_index)) {
			put_page(page);
			goto out;
		}

		/* nr is the maximum number of bytes to copy from this page */
		nr = PAGE_SIZE;
		if (index == end_index) {
			nr = ((isize - 1) & ~PAGE_MASK) + 1;
			if (nr <= offset) {
				put_page(page);
				goto out;
			}
		}
		nr = nr - offset;

		/* If users can be writing to this page using arbitrary
		 * virtual addresses, take care about potential aliasing
		 * before reading the page on the kernel side.
		 */
		if (mapping_writably_mapped(mapping))
			flush_dcache_page(page);

		/*
		 * When a sequential read accesses a page several times,
		 * only mark it as accessed the first time.
		 */
		if (prev_index != index || offset != prev_offset)
			mark_page_accessed(page);
		prev_index = index;

		/*
		 * Ok, we have the page, and it's up-to-date, so
		 * now we can copy it to user space...
		 */

		ret = copy_page_to_iter(page, offset, nr, iter);
		offset += ret;
		index += offset >> PAGE_SHIFT;
		offset &= ~PAGE_MASK;
		prev_offset = offset;

		put_page(page);
		written += ret;
		if (!iov_iter_count(iter))
			goto out;
		if (ret < nr) {
			error = -EFAULT;
			goto out;
		}
		continue;

page_not_up_to_date:
		/* Get exclusive access to the page ... */
		error = lock_page_killable(page);
		if (unlikely(error))
			goto readpage_error;

page_not_up_to_date_locked:
		/* Did it get truncated before we got the lock? */
		if (!page->mapping) {
			unlock_page(page);
			put_page(page);
			continue;
		}

		/* Did somebody else fill it already? */
		if (PageUptodate(page)) {
			unlock_page(page);
			goto page_ok;
		}

readpage:
		/*
		 * A previous I/O error may have been due to temporary
		 * failures, eg. multipath errors.
		 * PG_error will be set again if readpage fails.
		 */
		ClearPageError(page);
		/* Start the actual read. The read will unlock the page. */
		error = mapping->a_ops->readpage(filp, page);

		if (unlikely(error)) {
			if (error == AOP_TRUNCATED_PAGE) {
				put_page(page);
				error = 0;
				goto find_page;
			}
			goto readpage_error;
		}

		if (!PageUptodate(page)) {
			error = lock_page_killable(page);
			if (unlikely(error))
				goto readpage_error;
			if (!PageUptodate(page)) {
				if (page->mapping == NULL) {
					/*
					 * invalidate_mapping_pages got it
					 */
					unlock_page(page);
					put_page(page);
					goto find_page;
				}
				unlock_page(page);
				shrink_readahead_size_eio(filp, ra);
				error = -EIO;
				goto readpage_error;
			}
			unlock_page(page);
		}

		goto page_ok;

readpage_error:
		/* UHHUH! A synchronous read error occurred. Report it */
		put_page(page);
		goto out;

no_cached_page:
		/*
		 * Ok, it wasn't cached, so we need to create a new
		 * page..
		 */
		page = page_cache_alloc_cold(mapping);
		if (!page) {
			error = -ENOMEM;
			goto out;
		}
		error = add_to_page_cache_lru(page, mapping, index,
				mapping_gfp_constraint(mapping, GFP_KERNEL));
		if (error) {
			put_page(page);
			if (error == -EEXIST) {
				error = 0;
				goto find_page;
			}
			goto out;
		}
		goto readpage;
	}

out:
	ra->prev_pos = prev_index;
	ra->prev_pos <<= PAGE_SHIFT;
	ra->prev_pos |= prev_offset;

	*ppos = ((loff_t)index << PAGE_SHIFT) + offset;
	file_accessed(filp);
	return written ? written : error;
}

/**
 * generic_file_read_iter - generic filesystem read routine
 * @iocb:	kernel I/O control block
 * @iter:	destination for the data read
 *
 * This is the "read_iter()" routine for all filesystems
 * that can use the page cache directly.
 */
ssize_t
generic_file_read_iter(struct kiocb *iocb, struct iov_iter *iter)
{
	struct file *file = iocb->ki_filp;
	ssize_t retval = 0;
	size_t count = iov_iter_count(iter);

	if (!count)
		goto out; /* skip atime */

	if (iocb->ki_flags & IOCB_DIRECT) {
		struct address_space *mapping = file->f_mapping;
		struct inode *inode = mapping->host;
		struct iov_iter data = *iter;
		loff_t size;

		size = i_size_read(inode);
		retval = filemap_write_and_wait_range(mapping, iocb->ki_pos,
					iocb->ki_pos + count - 1);
		if (retval < 0)
			goto out;

		file_accessed(file);

		retval = mapping->a_ops->direct_IO(iocb, &data);
		if (retval >= 0) {
			iocb->ki_pos += retval;
			iov_iter_advance(iter, retval);
		}

		/*
		 * Btrfs can have a short DIO read if we encounter
		 * compressed extents, so if there was an error, or if
		 * we've already read everything we wanted to, or if
		 * there was a short read because we hit EOF, go ahead
		 * and return.  Otherwise fallthrough to buffered io for
		 * the rest of the read.  Buffered reads will not work for
		 * DAX files, so don't bother trying.
		 */
		if (retval < 0 || !iov_iter_count(iter) || iocb->ki_pos >= size ||
		    IS_DAX(inode))
			goto out;
	}

	retval = do_generic_file_read(file, &iocb->ki_pos, iter, retval);
out:
	return retval;
}
EXPORT_SYMBOL(generic_file_read_iter);

#ifdef CONFIG_MMU
/**
 * page_cache_read - adds requested page to the page cache if not already there
 * @file:	file to read
 * @offset:	page index
 * @gfp_mask:	memory allocation flags
 *
 * This adds the requested page to the page cache if it isn't already there,
 * and schedules an I/O to read in its contents from disk.
 */
static int page_cache_read(struct file *file, pgoff_t offset, gfp_t gfp_mask)
{
	struct address_space *mapping = file->f_mapping;
	struct page *page;
	int ret;

	do {
		page = __page_cache_alloc(gfp_mask|__GFP_COLD);
		if (!page)
			return -ENOMEM;

		ret = add_to_page_cache_lru(page, mapping, offset, gfp_mask & GFP_KERNEL);
		if (ret == 0)
			ret = mapping->a_ops->readpage(file, page);
		else if (ret == -EEXIST)
			ret = 0; /* losing race to add is OK */

		put_page(page);

	} while (ret == AOP_TRUNCATED_PAGE);

	return ret;
}

#define MMAP_LOTSAMISS  (100)

/*
 * Synchronous readahead happens when we don't even find
 * a page in the page cache at all.
 */
static void do_sync_mmap_readahead(struct vm_area_struct *vma,
				   struct file_ra_state *ra,
				   struct file *file,
				   pgoff_t offset)
{
	struct address_space *mapping = file->f_mapping;

	/* If we don't want any read-ahead, don't bother */
	if (vma->vm_flags & VM_RAND_READ)
		return;
	if (!ra->ra_pages)
		return;

	if (vma->vm_flags & VM_SEQ_READ) {
		page_cache_sync_readahead(mapping, ra, file, offset,
					  ra->ra_pages);
		return;
	}

	/* Avoid banging the cache line if not needed */
	if (ra->mmap_miss < MMAP_LOTSAMISS * 10)
		ra->mmap_miss++;

	/*
	 * Do we miss much more than hit in this file? If so,
	 * stop bothering with read-ahead. It will only hurt.
	 */
	if (ra->mmap_miss > MMAP_LOTSAMISS)
		return;

	/*
	 * mmap read-around
	 */
	ra->start = max_t(long, 0, offset - ra->ra_pages / 2);
	ra->size = ra->ra_pages;
	ra->async_size = ra->ra_pages / 4;
	ra_submit(ra, mapping, file);
}

/*
 * Asynchronous readahead happens when we find the page and PG_readahead,
 * so we want to possibly extend the readahead further..
 */
static void do_async_mmap_readahead(struct vm_area_struct *vma,
				    struct file_ra_state *ra,
				    struct file *file,
				    struct page *page,
				    pgoff_t offset)
{
	struct address_space *mapping = file->f_mapping;

	/* If we don't want any read-ahead, don't bother */
	if (vma->vm_flags & VM_RAND_READ)
		return;
	if (ra->mmap_miss > 0)
		ra->mmap_miss--;
	if (PageReadahead(page))
		page_cache_async_readahead(mapping, ra, file,
					   page, offset, ra->ra_pages);
}

/**
 * filemap_fault - read in file data for page fault handling
 * @vma:	vma in which the fault was taken
 * @vmf:	struct vm_fault containing details of the fault
 *
 * filemap_fault() is invoked via the vma operations vector for a
 * mapped memory region to read in file data during a page fault.
 *
 * The goto's are kind of ugly, but this streamlines the normal case of having
 * it in the page cache, and handles the special cases reasonably without
 * having a lot of duplicated code.
 *
 * vma->vm_mm->mmap_sem must be held on entry.
 *
 * If our return value has VM_FAULT_RETRY set, it's because
 * lock_page_or_retry() returned 0.
 * The mmap_sem has usually been released in this case.
 * See __lock_page_or_retry() for the exception.
 *
 * If our return value does not have VM_FAULT_RETRY set, the mmap_sem
 * has not been released.
 *
 * We never return with VM_FAULT_RETRY and a bit from VM_FAULT_ERROR set.
 */
int filemap_fault(struct vm_area_struct *vma, struct vm_fault *vmf)
{
	int error;
	struct file *file = vma->vm_file;
	struct address_space *mapping = file->f_mapping;
	struct file_ra_state *ra = &file->f_ra;
	struct inode *inode = mapping->host;
	pgoff_t offset = vmf->pgoff;
	struct page *page;
	loff_t size;
	int ret = 0;

	size = round_up(i_size_read(inode), PAGE_SIZE);
	if (offset >= size >> PAGE_SHIFT)
		return VM_FAULT_SIGBUS;

	/*
	 * Do we have something in the page cache already?
	 */
	page = find_get_page(mapping, offset);
	if (likely(page) && !(vmf->flags & FAULT_FLAG_TRIED)) {
		/*
		 * We found the page, so try async readahead before
		 * waiting for the lock.
		 */
		do_async_mmap_readahead(vma, ra, file, page, offset);
	} else if (!page) {
		/* No page in the page cache at all */
		do_sync_mmap_readahead(vma, ra, file, offset);
		count_vm_event(PGMAJFAULT);
		mem_cgroup_count_vm_event(vma->vm_mm, PGMAJFAULT);
		ret = VM_FAULT_MAJOR;
retry_find:
		page = find_get_page(mapping, offset);
		if (!page)
			goto no_cached_page;
	}

	if (!lock_page_or_retry(page, vma->vm_mm, vmf->flags)) {
		put_page(page);
		return ret | VM_FAULT_RETRY;
	}

	/* Did it get truncated? */
	if (unlikely(page->mapping != mapping)) {
		unlock_page(page);
		put_page(page);
		goto retry_find;
	}
	VM_BUG_ON_PAGE(page->index != offset, page);

	/*
	 * We have a locked page in the page cache, now we need to check
	 * that it's up-to-date. If not, it is going to be due to an error.
	 */
	if (unlikely(!PageUptodate(page)))
		goto page_not_uptodate;

	/*
	 * Found the page and have a reference on it.
	 * We must recheck i_size under page lock.
	 */
	size = round_up(i_size_read(inode), PAGE_SIZE);
	if (unlikely(offset >= size >> PAGE_SHIFT)) {
		unlock_page(page);
		put_page(page);
		return VM_FAULT_SIGBUS;
	}

	vmf->page = page;
	return ret | VM_FAULT_LOCKED;

no_cached_page:
	/*
	 * We're only likely to ever get here if MADV_RANDOM is in
	 * effect.
	 */
	error = page_cache_read(file, offset, vmf->gfp_mask);

	/*
	 * The page we want has now been added to the page cache.
	 * In the unlikely event that someone removed it in the
	 * meantime, we'll just come back here and read it again.
	 */
	if (error >= 0)
		goto retry_find;

	/*
	 * An error return from page_cache_read can result if the
	 * system is low on memory, or a problem occurs while trying
	 * to schedule I/O.
	 */
	if (error == -ENOMEM)
		return VM_FAULT_OOM;
	return VM_FAULT_SIGBUS;

page_not_uptodate:
	/*
	 * Umm, take care of errors if the page isn't up-to-date.
	 * Try to re-read it _once_. We do this synchronously,
	 * because there really aren't any performance issues here
	 * and we need to check for errors.
	 */
	ClearPageError(page);
	error = mapping->a_ops->readpage(file, page);
	if (!error) {
		wait_on_page_locked(page);
		if (!PageUptodate(page))
			error = -EIO;
	}
	put_page(page);

	if (!error || error == AOP_TRUNCATED_PAGE)
		goto retry_find;

	/* Things didn't work out. Return zero to tell the mm layer so. */
	shrink_readahead_size_eio(file, ra);
	return VM_FAULT_SIGBUS;
}
EXPORT_SYMBOL(filemap_fault);

void filemap_map_pages(struct vm_fault *vmf,
		pgoff_t start_pgoff, pgoff_t end_pgoff)
{
	struct radix_tree_iter iter;
	void **slot;
	struct file *file = vmf->vma->vm_file;
	struct address_space *mapping = file->f_mapping;
	pgoff_t last_pgoff = start_pgoff;
	loff_t size;
	struct page *head, *page;

	rcu_read_lock();
	radix_tree_for_each_slot(slot, &mapping->page_tree, &iter,
			start_pgoff) {
		if (iter.index > end_pgoff)
			break;
repeat:
		page = radix_tree_deref_slot(slot);
		if (unlikely(!page))
			goto next;
		if (radix_tree_exception(page)) {
			if (radix_tree_deref_retry(page)) {
				slot = radix_tree_iter_retry(&iter);
				continue;
			}
			goto next;
		}

		head = compound_head(page);
		if (!page_cache_get_speculative(head))
			goto repeat;

		/* The page was split under us? */
		if (compound_head(page) != head) {
			put_page(head);
			goto repeat;
		}

		/* Has the page moved? */
		if (unlikely(page != *slot)) {
			put_page(head);
			goto repeat;
		}

		if (!PageUptodate(page) ||
				PageReadahead(page) ||
				PageHWPoison(page))
			goto skip;
		if (!trylock_page(page))
			goto skip;

		if (page->mapping != mapping || !PageUptodate(page))
			goto unlock;

		size = round_up(i_size_read(mapping->host), PAGE_SIZE);
		if (page->index >= size >> PAGE_SHIFT)
			goto unlock;

		if (file->f_ra.mmap_miss > 0)
			file->f_ra.mmap_miss--;

		vmf->address += (iter.index - last_pgoff) << PAGE_SHIFT;
		if (vmf->pte)
			vmf->pte += iter.index - last_pgoff;
		last_pgoff = iter.index;
		if (alloc_set_pte(vmf, NULL, page))
			goto unlock;
		unlock_page(page);
		goto next;
unlock:
		unlock_page(page);
skip:
		put_page(page);
next:
		/* Huge page is mapped? No need to proceed. */
		if (pmd_trans_huge(*vmf->pmd))
			break;
		if (iter.index == end_pgoff)
			break;
	}
	rcu_read_unlock();
}
EXPORT_SYMBOL(filemap_map_pages);

int filemap_page_mkwrite(struct vm_area_struct *vma, struct vm_fault *vmf)
{
	struct page *page = vmf->page;
	struct inode *inode = file_inode(vma->vm_file);
	int ret = VM_FAULT_LOCKED;

	sb_start_pagefault(inode->i_sb);
	file_update_time(vma->vm_file);
	lock_page(page);
	if (page->mapping != inode->i_mapping) {
		unlock_page(page);
		ret = VM_FAULT_NOPAGE;
		goto out;
	}
	/*
	 * We mark the page dirty already here so that when freeze is in
	 * progress, we are guaranteed that writeback during freezing will
	 * see the dirty page and writeprotect it again.
	 */
	set_page_dirty(page);
	wait_for_stable_page(page);
out:
	sb_end_pagefault(inode->i_sb);
	return ret;
}
EXPORT_SYMBOL(filemap_page_mkwrite);

const struct vm_operations_struct generic_file_vm_ops = {
	.fault		= filemap_fault,
	.map_pages	= filemap_map_pages,
	.page_mkwrite	= filemap_page_mkwrite,
};

/* This is used for a general mmap of a disk file */

int generic_file_mmap(struct file * file, struct vm_area_struct * vma)
{
	struct address_space *mapping = file->f_mapping;

	if (!mapping->a_ops->readpage)
		return -ENOEXEC;
	file_accessed(file);
	vma->vm_ops = &generic_file_vm_ops;
	return 0;
}

/*
 * This is for filesystems which do not implement ->writepage.
 */
int generic_file_readonly_mmap(struct file *file, struct vm_area_struct *vma)
{
	if ((vma->vm_flags & VM_SHARED) && (vma->vm_flags & VM_MAYWRITE))
		return -EINVAL;
	return generic_file_mmap(file, vma);
}
#else
int generic_file_mmap(struct file * file, struct vm_area_struct * vma)
{
	return -ENOSYS;
}
int generic_file_readonly_mmap(struct file * file, struct vm_area_struct * vma)
{
	return -ENOSYS;
}
#endif /* CONFIG_MMU */

EXPORT_SYMBOL(generic_file_mmap);
EXPORT_SYMBOL(generic_file_readonly_mmap);

static struct page *wait_on_page_read(struct page *page)
{
	if (!IS_ERR(page)) {
		wait_on_page_locked(page);
		if (!PageUptodate(page)) {
			put_page(page);
			page = ERR_PTR(-EIO);
		}
	}
	return page;
}

static struct page *do_read_cache_page(struct address_space *mapping,
				pgoff_t index,
				int (*filler)(void *, struct page *),
				void *data,
				gfp_t gfp)
{
	struct page *page;
	int err;
repeat:
	page = find_get_page(mapping, index);
	if (!page) {
		page = __page_cache_alloc(gfp | __GFP_COLD);
		if (!page)
			return ERR_PTR(-ENOMEM);
		err = add_to_page_cache_lru(page, mapping, index, gfp);
		if (unlikely(err)) {
			put_page(page);
			if (err == -EEXIST)
				goto repeat;
			/* Presumably ENOMEM for radix tree node */
			return ERR_PTR(err);
		}

filler:
		err = filler(data, page);
		if (err < 0) {
			put_page(page);
			return ERR_PTR(err);
		}

		page = wait_on_page_read(page);
		if (IS_ERR(page))
			return page;
		goto out;
	}
	if (PageUptodate(page))
		goto out;

	/*
	 * Page is not up to date and may be locked due one of the following
	 * case a: Page is being filled and the page lock is held
	 * case b: Read/write error clearing the page uptodate status
	 * case c: Truncation in progress (page locked)
	 * case d: Reclaim in progress
	 *
	 * Case a, the page will be up to date when the page is unlocked.
	 *    There is no need to serialise on the page lock here as the page
	 *    is pinned so the lock gives no additional protection. Even if the
	 *    the page is truncated, the data is still valid if PageUptodate as
	 *    it's a race vs truncate race.
	 * Case b, the page will not be up to date
	 * Case c, the page may be truncated but in itself, the data may still
	 *    be valid after IO completes as it's a read vs truncate race. The
	 *    operation must restart if the page is not uptodate on unlock but
	 *    otherwise serialising on page lock to stabilise the mapping gives
	 *    no additional guarantees to the caller as the page lock is
	 *    released before return.
	 * Case d, similar to truncation. If reclaim holds the page lock, it
	 *    will be a race with remove_mapping that determines if the mapping
	 *    is valid on unlock but otherwise the data is valid and there is
	 *    no need to serialise with page lock.
	 *
	 * As the page lock gives no additional guarantee, we optimistically
	 * wait on the page to be unlocked and check if it's up to date and
	 * use the page if it is. Otherwise, the page lock is required to
	 * distinguish between the different cases. The motivation is that we
	 * avoid spurious serialisations and wakeups when multiple processes
	 * wait on the same page for IO to complete.
	 */
	wait_on_page_locked(page);
	if (PageUptodate(page))
		goto out;

	/* Distinguish between all the cases under the safety of the lock */
	lock_page(page);

	/* Case c or d, restart the operation */
	if (!page->mapping) {
		unlock_page(page);
		put_page(page);
		goto repeat;
	}

	/* Someone else locked and filled the page in a very small window */
	if (PageUptodate(page)) {
		unlock_page(page);
		goto out;
	}
	goto filler;

out:
	mark_page_accessed(page);
	return page;
}

/**
 * read_cache_page - read into page cache, fill it if needed
 * @mapping:	the page's address_space
 * @index:	the page index
 * @filler:	function to perform the read
 * @data:	first arg to filler(data, page) function, often left as NULL
 *
 * Read into the page cache. If a page already exists, and PageUptodate() is
 * not set, try to fill the page and wait for it to become unlocked.
 *
 * If the page does not get brought uptodate, return -EIO.
 */
struct page *read_cache_page(struct address_space *mapping,
				pgoff_t index,
				int (*filler)(void *, struct page *),
				void *data)
{
	return do_read_cache_page(mapping, index, filler, data, mapping_gfp_mask(mapping));
}
EXPORT_SYMBOL(read_cache_page);

/**
 * read_cache_page_gfp - read into page cache, using specified page allocation flags.
 * @mapping:	the page's address_space
 * @index:	the page index
 * @gfp:	the page allocator flags to use if allocating
 *
 * This is the same as "read_mapping_page(mapping, index, NULL)", but with
 * any new page allocations done using the specified allocation flags.
 *
 * If the page does not get brought uptodate, return -EIO.
 */
struct page *read_cache_page_gfp(struct address_space *mapping,
				pgoff_t index,
				gfp_t gfp)
{
	filler_t *filler = (filler_t *)mapping->a_ops->readpage;

	return do_read_cache_page(mapping, index, filler, NULL, gfp);
}
EXPORT_SYMBOL(read_cache_page_gfp);

/*
 * Performs necessary checks before doing a write
 *
 * Can adjust writing position or amount of bytes to write.
 * Returns appropriate error code that caller should return or
 * zero in case that write should be allowed.
 */
inline ssize_t generic_write_checks(struct kiocb *iocb, struct iov_iter *from)
{
	struct file *file = iocb->ki_filp;
	struct inode *inode = file->f_mapping->host;
	unsigned long limit = rlimit(RLIMIT_FSIZE);
	loff_t pos;

	if (!iov_iter_count(from))
		return 0;

	/* FIXME: this is for backwards compatibility with 2.4 */
	if (iocb->ki_flags & IOCB_APPEND)
		iocb->ki_pos = i_size_read(inode);

	pos = iocb->ki_pos;

	if (limit != RLIM_INFINITY) {
		if (iocb->ki_pos >= limit) {
			send_sig(SIGXFSZ, current, 0);
			return -EFBIG;
		}
		iov_iter_truncate(from, limit - (unsigned long)pos);
	}

	/*
	 * LFS rule
	 */
	if (unlikely(pos + iov_iter_count(from) > MAX_NON_LFS &&
				!(file->f_flags & O_LARGEFILE))) {
		if (pos >= MAX_NON_LFS)
			return -EFBIG;
		iov_iter_truncate(from, MAX_NON_LFS - (unsigned long)pos);
	}

	/*
	 * Are we about to exceed the fs block limit ?
	 *
	 * If we have written data it becomes a short write.  If we have
	 * exceeded without writing data we send a signal and return EFBIG.
	 * Linus frestrict idea will clean these up nicely..
	 */
	if (unlikely(pos >= inode->i_sb->s_maxbytes))
		return -EFBIG;

	iov_iter_truncate(from, inode->i_sb->s_maxbytes - pos);
	return iov_iter_count(from);
}
EXPORT_SYMBOL(generic_write_checks);

int pagecache_write_begin(struct file *file, struct address_space *mapping,
				loff_t pos, unsigned len, unsigned flags,
				struct page **pagep, void **fsdata)
{
	const struct address_space_operations *aops = mapping->a_ops;

	return aops->write_begin(file, mapping, pos, len, flags,
							pagep, fsdata);
}
EXPORT_SYMBOL(pagecache_write_begin);

int pagecache_write_end(struct file *file, struct address_space *mapping,
				loff_t pos, unsigned len, unsigned copied,
				struct page *page, void *fsdata)
{
	const struct address_space_operations *aops = mapping->a_ops;

	return aops->write_end(file, mapping, pos, len, copied, page, fsdata);
}
EXPORT_SYMBOL(pagecache_write_end);

ssize_t
generic_file_direct_write(struct kiocb *iocb, struct iov_iter *from)
{
	struct file	*file = iocb->ki_filp;
	struct address_space *mapping = file->f_mapping;
	struct inode	*inode = mapping->host;
	loff_t		pos = iocb->ki_pos;
	ssize_t		written;
	size_t		write_len;
	pgoff_t		end;
	struct iov_iter data;

	write_len = iov_iter_count(from);
	end = (pos + write_len - 1) >> PAGE_SHIFT;

	written = filemap_write_and_wait_range(mapping, pos, pos + write_len - 1);
	if (written)
		goto out;

	/*
	 * After a write we want buffered reads to be sure to go to disk to get
	 * the new data.  We invalidate clean cached page from the region we're
	 * about to write.  We do this *before* the write so that we can return
	 * without clobbering -EIOCBQUEUED from ->direct_IO().
	 */
	if (mapping->nrpages) {
		written = invalidate_inode_pages2_range(mapping,
					pos >> PAGE_SHIFT, end);
		/*
		 * If a page can not be invalidated, return 0 to fall back
		 * to buffered write.
		 */
		if (written) {
			if (written == -EBUSY)
				return 0;
			goto out;
		}
	}

	data = *from;
	written = mapping->a_ops->direct_IO(iocb, &data);

	/*
	 * Finally, try again to invalidate clean pages which might have been
	 * cached by non-direct readahead, or faulted in by get_user_pages()
	 * if the source of the write was an mmap'ed region of the file
	 * we're writing.  Either one is a pretty crazy thing to do,
	 * so we don't support it 100%.  If this invalidation
	 * fails, tough, the write still worked...
	 */
	if (mapping->nrpages) {
		invalidate_inode_pages2_range(mapping,
					      pos >> PAGE_SHIFT, end);
	}

	if (written > 0) {
		pos += written;
		iov_iter_advance(from, written);
		if (pos > i_size_read(inode) && !S_ISBLK(inode->i_mode)) {
			i_size_write(inode, pos);
			mark_inode_dirty(inode);
		}
		iocb->ki_pos = pos;
	}
out:
	return written;
}
EXPORT_SYMBOL(generic_file_direct_write);

/*
 * Find or create a page at the given pagecache position. Return the locked
 * page. This function is specifically for buffered writes.
 */
struct page *grab_cache_page_write_begin(struct address_space *mapping,
					pgoff_t index, unsigned flags)
{
	struct page *page;
	int fgp_flags = FGP_LOCK|FGP_WRITE|FGP_CREAT;

	if (flags & AOP_FLAG_NOFS)
		fgp_flags |= FGP_NOFS;

	page = pagecache_get_page(mapping, index, fgp_flags,
			mapping_gfp_mask(mapping));
	if (page)
		wait_for_stable_page(page);

	return page;
}
EXPORT_SYMBOL(grab_cache_page_write_begin);

ssize_t generic_perform_write(struct file *file,
				struct iov_iter *i, loff_t pos)
{
	struct address_space *mapping = file->f_mapping;
	const struct address_space_operations *a_ops = mapping->a_ops;
	long status = 0;
	ssize_t written = 0;
	unsigned int flags = 0;

	/*
	 * Copies from kernel address space cannot fail (NFSD is a big user).
	 */
	if (!iter_is_iovec(i))
		flags |= AOP_FLAG_UNINTERRUPTIBLE;

	do {
		struct page *page;
		unsigned long offset;	/* Offset into pagecache page */
		unsigned long bytes;	/* Bytes to write to page */
		size_t copied;		/* Bytes copied from user */
		void *fsdata;

		offset = (pos & (PAGE_SIZE - 1));
		bytes = min_t(unsigned long, PAGE_SIZE - offset,
						iov_iter_count(i));

again:
		/*
		 * Bring in the user page that we will copy from _first_.
		 * Otherwise there's a nasty deadlock on copying from the
		 * same page as we're writing to, without it being marked
		 * up-to-date.
		 *
		 * Not only is this an optimisation, but it is also required
		 * to check that the address is actually valid, when atomic
		 * usercopies are used, below.
		 */
		if (unlikely(iov_iter_fault_in_readable(i, bytes))) {
			status = -EFAULT;
			break;
		}

		if (fatal_signal_pending(current)) {
			status = -EINTR;
			break;
		}

		status = a_ops->write_begin(file, mapping, pos, bytes, flags,
						&page, &fsdata);
		if (unlikely(status < 0))
			break;

		if (mapping_writably_mapped(mapping))
			flush_dcache_page(page);

		copied = iov_iter_copy_from_user_atomic(page, i, offset, bytes);
		flush_dcache_page(page);

		status = a_ops->write_end(file, mapping, pos, bytes, copied,
						page, fsdata);
		if (unlikely(status < 0))
			break;
		copied = status;

		cond_resched();

		iov_iter_advance(i, copied);
		if (unlikely(copied == 0)) {
			/*
			 * If we were unable to copy any data at all, we must
			 * fall back to a single segment length write.
			 *
			 * If we didn't fallback here, we could livelock
			 * because not all segments in the iov can be copied at
			 * once without a pagefault.
			 */
			bytes = min_t(unsigned long, PAGE_SIZE - offset,
						iov_iter_single_seg_count(i));
			goto again;
		}
		pos += copied;
		written += copied;

		balance_dirty_pages_ratelimited(mapping);
	} while (iov_iter_count(i));

	return written ? written : status;
}
EXPORT_SYMBOL(generic_perform_write);

/**
 * __generic_file_write_iter - write data to a file
 * @iocb:	IO state structure (file, offset, etc.)
 * @from:	iov_iter with data to write
 *
 * This function does all the work needed for actually writing data to a
 * file. It does all basic checks, removes SUID from the file, updates
 * modification times and calls proper subroutines depending on whether we
 * do direct IO or a standard buffered write.
 *
 * It expects i_mutex to be grabbed unless we work on a block device or similar
 * object which does not need locking at all.
 *
 * This function does *not* take care of syncing data in case of O_SYNC write.
 * A caller has to handle it. This is mainly due to the fact that we want to
 * avoid syncing under i_mutex.
 */
ssize_t __generic_file_write_iter(struct kiocb *iocb, struct iov_iter *from)
{
	struct file *file = iocb->ki_filp;
	struct address_space * mapping = file->f_mapping;
	struct inode 	*inode = mapping->host;
	ssize_t		written = 0;
	ssize_t		err;
	ssize_t		status;

	/* We can write back this queue in page reclaim */
	current->backing_dev_info = inode_to_bdi(inode);
	err = file_remove_privs(file);
	if (err)
		goto out;

	err = file_update_time(file);
	if (err)
		goto out;

	if (iocb->ki_flags & IOCB_DIRECT) {
		loff_t pos, endbyte;

		written = generic_file_direct_write(iocb, from);
		/*
		 * If the write stopped short of completing, fall back to
		 * buffered writes.  Some filesystems do this for writes to
		 * holes, for example.  For DAX files, a buffered write will
		 * not succeed (even if it did, DAX does not handle dirty
		 * page-cache pages correctly).
		 */
		if (written < 0 || !iov_iter_count(from) || IS_DAX(inode))
			goto out;

		status = generic_perform_write(file, from, pos = iocb->ki_pos);
		/*
		 * If generic_perform_write() returned a synchronous error
		 * then we want to return the number of bytes which were
		 * direct-written, or the error code if that was zero.  Note
		 * that this differs from normal direct-io semantics, which
		 * will return -EFOO even if some bytes were written.
		 */
		if (unlikely(status < 0)) {
			err = status;
			goto out;
		}
		/*
		 * We need to ensure that the page cache pages are written to
		 * disk and invalidated to preserve the expected O_DIRECT
		 * semantics.
		 */
		endbyte = pos + status - 1;
		err = filemap_write_and_wait_range(mapping, pos, endbyte);
		if (err == 0) {
			iocb->ki_pos = endbyte + 1;
			written += status;
			invalidate_mapping_pages(mapping,
						 pos >> PAGE_SHIFT,
						 endbyte >> PAGE_SHIFT);
		} else {
			/*
			 * We don't know how much we wrote, so just return
			 * the number of bytes which were direct-written
			 */
		}
	} else {
		written = generic_perform_write(file, from, iocb->ki_pos);
		if (likely(written > 0))
			iocb->ki_pos += written;
	}
out:
	current->backing_dev_info = NULL;
	return written ? written : err;
}
EXPORT_SYMBOL(__generic_file_write_iter);

/**
 * generic_file_write_iter - write data to a file
 * @iocb:	IO state structure
 * @from:	iov_iter with data to write
 *
 * This is a wrapper around __generic_file_write_iter() to be used by most
 * filesystems. It takes care of syncing the file in case of O_SYNC file
 * and acquires i_mutex as needed.
 */
ssize_t generic_file_write_iter(struct kiocb *iocb, struct iov_iter *from)
{
	struct file *file = iocb->ki_filp;
	struct inode *inode = file->f_mapping->host;
	ssize_t ret;

	inode_lock(inode);
	ret = generic_write_checks(iocb, from);
	if (ret > 0)
		ret = __generic_file_write_iter(iocb, from);
	inode_unlock(inode);

	if (ret > 0)
		ret = generic_write_sync(iocb, ret);
	return ret;
}
EXPORT_SYMBOL(generic_file_write_iter);

/**
 * try_to_release_page() - release old fs-specific metadata on a page
 *
 * @page: the page which the kernel is trying to free
 * @gfp_mask: memory allocation flags (and I/O mode)
 *
 * The address_space is to try to release any data against the page
 * (presumably at page->private).  If the release was successful, return `1'.
 * Otherwise return zero.
 *
 * This may also be called if PG_fscache is set on a page, indicating that the
 * page is known to the local caching routines.
 *
 * The @gfp_mask argument specifies whether I/O may be performed to release
 * this page (__GFP_IO), and whether the call may block (__GFP_RECLAIM & __GFP_FS).
 *
 */
int try_to_release_page(struct page *page, gfp_t gfp_mask)
{
	struct address_space * const mapping = page->mapping;

	BUG_ON(!PageLocked(page));
	if (PageWriteback(page))
		return 0;

	if (mapping && mapping->a_ops->releasepage)
		return mapping->a_ops->releasepage(page, gfp_mask);
	return try_to_free_buffers(page);
}

EXPORT_SYMBOL(try_to_release_page);<|MERGE_RESOLUTION|>--- conflicted
+++ resolved
@@ -775,19 +775,11 @@
 	struct wait_page_key *key = arg;
 	struct wait_page_queue *wait_page
 		= container_of(wait, struct wait_page_queue, wait);
-<<<<<<< HEAD
 
 	if (wait_page->page != key->page)
 	       return 0;
 	key->page_match = 1;
 
-=======
-
-	if (wait_page->page != key->page)
-	       return 0;
-	key->page_match = 1;
-
->>>>>>> 2fa299a9
 	if (wait_page->bit_nr != key->bit_nr)
 		return 0;
 	if (test_bit(key->bit_nr, &key->page->flags))
