--- conflicted
+++ resolved
@@ -73,25 +73,18 @@
 static const uint32_t sun4i_backend_layer_formats_primary[] = {
 	DRM_FORMAT_ARGB8888,
 	DRM_FORMAT_RGB888,
-<<<<<<< HEAD
-=======
 	DRM_FORMAT_RGB565,
->>>>>>> 405182c2
 	DRM_FORMAT_XRGB8888,
 };
 
 static const uint32_t sun4i_backend_layer_formats_overlay[] = {
 	DRM_FORMAT_ARGB8888,
-<<<<<<< HEAD
-	DRM_FORMAT_RGB888,
-=======
 	DRM_FORMAT_ARGB4444,
 	DRM_FORMAT_ARGB1555,
 	DRM_FORMAT_RGBA5551,
 	DRM_FORMAT_RGBA4444,
 	DRM_FORMAT_RGB888,
 	DRM_FORMAT_RGB565,
->>>>>>> 405182c2
 	DRM_FORMAT_XRGB8888,
 };
 
