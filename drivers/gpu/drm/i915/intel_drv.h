--- conflicted
+++ resolved
@@ -1297,18 +1297,6 @@
 unsigned int intel_tile_height(const struct drm_i915_private *dev_priv,
 			       uint64_t fb_modifier, unsigned int cpp);
 
-<<<<<<< HEAD
-static inline bool
-intel_rotation_90_or_270(unsigned int rotation)
-{
-	return rotation & (DRM_ROTATE_90 | DRM_ROTATE_270);
-}
-
-void intel_create_rotation_property(struct drm_device *dev,
-					struct intel_plane *plane);
-
-=======
->>>>>>> 405182c2
 void assert_pch_transcoder_disabled(struct drm_i915_private *dev_priv,
 				    enum pipe pipe);
 
@@ -1405,11 +1393,7 @@
 bool intel_dp_compute_config(struct intel_encoder *encoder,
 			     struct intel_crtc_state *pipe_config,
 			     struct drm_connector_state *conn_state);
-<<<<<<< HEAD
-bool intel_dp_is_edp(struct drm_device *dev, enum port port);
-=======
 bool intel_dp_is_edp(struct drm_i915_private *dev_priv, enum port port);
->>>>>>> 405182c2
 enum irqreturn intel_dp_hpd_pulse(struct intel_digital_port *intel_dig_port,
 				  bool long_hpd);
 void intel_edp_backlight_on(struct intel_dp *intel_dp);
@@ -1748,23 +1732,6 @@
 void skl_wm_get_hw_state(struct drm_device *dev);
 void skl_ddb_get_hw_state(struct drm_i915_private *dev_priv,
 			  struct skl_ddb_allocation *ddb /* out */);
-<<<<<<< HEAD
-bool intel_can_enable_sagv(struct drm_atomic_state *state);
-int intel_enable_sagv(struct drm_i915_private *dev_priv);
-int intel_disable_sagv(struct drm_i915_private *dev_priv);
-bool skl_ddb_allocation_equals(const struct skl_ddb_allocation *old,
-			       const struct skl_ddb_allocation *new,
-			       enum pipe pipe);
-bool skl_ddb_allocation_overlaps(struct drm_atomic_state *state,
-				 const struct skl_ddb_allocation *old,
-				 const struct skl_ddb_allocation *new,
-				 enum pipe pipe);
-void skl_write_cursor_wm(struct intel_crtc *intel_crtc,
-			 const struct skl_wm_values *wm);
-void skl_write_plane_wm(struct intel_crtc *intel_crtc,
-			const struct skl_wm_values *wm,
-			int plane);
-=======
 void skl_pipe_wm_get_hw_state(struct drm_crtc *crtc,
 			      struct skl_pipe_wm *out);
 bool intel_can_enable_sagv(struct drm_atomic_state *state);
@@ -1775,7 +1742,6 @@
 bool skl_ddb_allocation_overlaps(const struct skl_ddb_entry **entries,
 				 const struct skl_ddb_entry *ddb,
 				 int ignore);
->>>>>>> 405182c2
 uint32_t ilk_pipe_pixel_rate(const struct intel_crtc_state *pipe_config);
 bool ilk_disable_lp_wm(struct drm_device *dev);
 int sanitize_rc6_option(struct drm_i915_private *dev_priv, int enable_rc6);
