--- conflicted
+++ resolved
@@ -358,11 +358,7 @@
 	int plane = intel_plane->plane;
 	u32 sprctl;
 	u32 sprsurf_offset, linear_offset;
-<<<<<<< HEAD
-	unsigned int rotation = dplane->state->rotation;
-=======
 	unsigned int rotation = plane_state->base.rotation;
->>>>>>> 5cc5084d
 	const struct drm_intel_sprite_colorkey *key = &plane_state->ckey;
 	int crtc_x = plane_state->base.dst.x1;
 	int crtc_y = plane_state->base.dst.y1;
