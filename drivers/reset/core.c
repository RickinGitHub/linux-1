/*
 * Reset Controller framework
 *
 * Copyright 2013 Philipp Zabel, Pengutronix
 *
 * This program is free software; you can redistribute it and/or modify
 * it under the terms of the GNU General Public License as published by
 * the Free Software Foundation; either version 2 of the License, or
 * (at your option) any later version.
 */
#include <linux/atomic.h>
#include <linux/device.h>
#include <linux/err.h>
#include <linux/export.h>
#include <linux/kernel.h>
#include <linux/module.h>
#include <linux/of.h>
#include <linux/reset.h>
#include <linux/reset-controller.h>
#include <linux/slab.h>

static DEFINE_MUTEX(reset_list_mutex);
static LIST_HEAD(reset_controller_list);

/**
 * struct reset_control - a reset control
 * @rcdev: a pointer to the reset controller device
 *         this reset control belongs to
 * @list: list entry for the rcdev's reset controller list
 * @id: ID of the reset controller in the reset
 *      controller device
 * @refcnt: Number of gets of this reset_control
 * @shared: Is this a shared (1), or an exclusive (0) reset_control?
 * @deassert_cnt: Number of times this reset line has been deasserted
 * @triggered_count: Number of times this reset line has been reset. Currently
 *                   only used for shared resets, which means that the value
 *                   will be either 0 or 1.
 */
struct reset_control {
	struct reset_controller_dev *rcdev;
	struct list_head list;
	unsigned int id;
	unsigned int refcnt;
	int shared;
	atomic_t deassert_count;
	atomic_t triggered_count;
};

/**
 * of_reset_simple_xlate - translate reset_spec to the reset line number
 * @rcdev: a pointer to the reset controller device
 * @reset_spec: reset line specifier as found in the device tree
 * @flags: a flags pointer to fill in (optional)
 *
 * This simple translation function should be used for reset controllers
 * with 1:1 mapping, where reset lines can be indexed by number without gaps.
 */
static int of_reset_simple_xlate(struct reset_controller_dev *rcdev,
			  const struct of_phandle_args *reset_spec)
{
	if (reset_spec->args[0] >= rcdev->nr_resets)
		return -EINVAL;

	return reset_spec->args[0];
}

/**
 * reset_controller_register - register a reset controller device
 * @rcdev: a pointer to the initialized reset controller device
 */
int reset_controller_register(struct reset_controller_dev *rcdev)
{
	if (!rcdev->of_xlate) {
		rcdev->of_reset_n_cells = 1;
		rcdev->of_xlate = of_reset_simple_xlate;
	}

	INIT_LIST_HEAD(&rcdev->reset_control_head);

	mutex_lock(&reset_list_mutex);
	list_add(&rcdev->list, &reset_controller_list);
	mutex_unlock(&reset_list_mutex);

	return 0;
}
EXPORT_SYMBOL_GPL(reset_controller_register);

/**
 * reset_controller_unregister - unregister a reset controller device
 * @rcdev: a pointer to the reset controller device
 */
void reset_controller_unregister(struct reset_controller_dev *rcdev)
{
	mutex_lock(&reset_list_mutex);
	list_del(&rcdev->list);
	mutex_unlock(&reset_list_mutex);
}
EXPORT_SYMBOL_GPL(reset_controller_unregister);

static void devm_reset_controller_release(struct device *dev, void *res)
{
	reset_controller_unregister(*(struct reset_controller_dev **)res);
}

/**
 * devm_reset_controller_register - resource managed reset_controller_register()
 * @dev: device that is registering this reset controller
 * @rcdev: a pointer to the initialized reset controller device
 *
 * Managed reset_controller_register(). For reset controllers registered by
 * this function, reset_controller_unregister() is automatically called on
 * driver detach. See reset_controller_register() for more information.
 */
int devm_reset_controller_register(struct device *dev,
				   struct reset_controller_dev *rcdev)
{
	struct reset_controller_dev **rcdevp;
	int ret;

	rcdevp = devres_alloc(devm_reset_controller_release, sizeof(*rcdevp),
			      GFP_KERNEL);
	if (!rcdevp)
		return -ENOMEM;

	ret = reset_controller_register(rcdev);
	if (!ret) {
		*rcdevp = rcdev;
		devres_add(dev, rcdevp);
	} else {
		devres_free(rcdevp);
	}

	return ret;
}
EXPORT_SYMBOL_GPL(devm_reset_controller_register);

/**
 * reset_control_reset - reset the controlled device
 * @rstc: reset controller
 *
 * On a shared reset line the actual reset pulse is only triggered once for the
 * lifetime of the reset_control instance: for all but the first caller this is
 * a no-op.
 * Consumers must not use reset_control_(de)assert on shared reset lines when
 * reset_control_reset has been used.
 */
int reset_control_reset(struct reset_control *rstc)
{
	int ret;

	if (WARN_ON(IS_ERR_OR_NULL(rstc)))
		return -EINVAL;

	if (!rstc->rcdev->ops->reset)
		return -ENOTSUPP;

	if (rstc->shared) {
		if (WARN_ON(atomic_read(&rstc->deassert_count) != 0))
			return -EINVAL;

		if (atomic_inc_return(&rstc->triggered_count) != 1)
			return 0;
	}

	ret = rstc->rcdev->ops->reset(rstc->rcdev, rstc->id);
<<<<<<< HEAD
	if (rstc->shared && !ret)
=======
	if (rstc->shared && ret)
>>>>>>> 2fa299a9
		atomic_dec(&rstc->triggered_count);

	return ret;
}
EXPORT_SYMBOL_GPL(reset_control_reset);

/**
 * reset_control_assert - asserts the reset line
 * @rstc: reset controller
 *
 * Calling this on an exclusive reset controller guarantees that the reset
 * will be asserted. When called on a shared reset controller the line may
 * still be deasserted, as long as other users keep it so.
 *
 * For shared reset controls a driver cannot expect the hw's registers and
 * internal state to be reset, but must be prepared for this to happen.
 * Consumers must not use reset_control_reset on shared reset lines when
 * reset_control_(de)assert has been used.
 */
int reset_control_assert(struct reset_control *rstc)
{
	if (WARN_ON(IS_ERR_OR_NULL(rstc)))
		return -EINVAL;

	if (!rstc->rcdev->ops->assert)
		return -ENOTSUPP;

	if (rstc->shared) {
		if (WARN_ON(atomic_read(&rstc->triggered_count) != 0))
			return -EINVAL;

		if (WARN_ON(atomic_read(&rstc->deassert_count) == 0))
			return -EINVAL;

		if (atomic_dec_return(&rstc->deassert_count) != 0)
			return 0;
	}

	return rstc->rcdev->ops->assert(rstc->rcdev, rstc->id);
}
EXPORT_SYMBOL_GPL(reset_control_assert);

/**
 * reset_control_deassert - deasserts the reset line
 * @rstc: reset controller
 *
 * After calling this function, the reset is guaranteed to be deasserted.
 * Consumers must not use reset_control_reset on shared reset lines when
 * reset_control_(de)assert has been used.
 */
int reset_control_deassert(struct reset_control *rstc)
{
	if (WARN_ON(IS_ERR_OR_NULL(rstc)))
		return -EINVAL;

	if (!rstc->rcdev->ops->deassert)
		return -ENOTSUPP;

	if (rstc->shared) {
		if (WARN_ON(atomic_read(&rstc->triggered_count) != 0))
			return -EINVAL;

		if (atomic_inc_return(&rstc->deassert_count) != 1)
			return 0;
	}

	return rstc->rcdev->ops->deassert(rstc->rcdev, rstc->id);
}
EXPORT_SYMBOL_GPL(reset_control_deassert);

/**
 * reset_control_status - returns a negative errno if not supported, a
 * positive value if the reset line is asserted, or zero if the reset
 * line is not asserted.
 * @rstc: reset controller
 */
int reset_control_status(struct reset_control *rstc)
{
	if (WARN_ON(IS_ERR_OR_NULL(rstc)))
		return -EINVAL;

	if (rstc->rcdev->ops->status)
		return rstc->rcdev->ops->status(rstc->rcdev, rstc->id);

	return -ENOTSUPP;
}
EXPORT_SYMBOL_GPL(reset_control_status);

static struct reset_control *__reset_control_get(
				struct reset_controller_dev *rcdev,
				unsigned int index, int shared)
{
	struct reset_control *rstc;

	lockdep_assert_held(&reset_list_mutex);

	list_for_each_entry(rstc, &rcdev->reset_control_head, list) {
		if (rstc->id == index) {
			if (WARN_ON(!rstc->shared || !shared))
				return ERR_PTR(-EBUSY);

			rstc->refcnt++;
			return rstc;
		}
	}

	rstc = kzalloc(sizeof(*rstc), GFP_KERNEL);
	if (!rstc)
		return ERR_PTR(-ENOMEM);

	try_module_get(rcdev->owner);

	rstc->rcdev = rcdev;
	list_add(&rstc->list, &rcdev->reset_control_head);
	rstc->id = index;
	rstc->refcnt = 1;
	rstc->shared = shared;

	return rstc;
}

static void __reset_control_put(struct reset_control *rstc)
{
	lockdep_assert_held(&reset_list_mutex);

	if (--rstc->refcnt)
		return;

	module_put(rstc->rcdev->owner);

	list_del(&rstc->list);
	kfree(rstc);
}

struct reset_control *__of_reset_control_get(struct device_node *node,
				     const char *id, int index, int shared)
{
	struct reset_control *rstc;
	struct reset_controller_dev *r, *rcdev;
	struct of_phandle_args args;
	int rstc_id;
	int ret;

	if (!node)
		return ERR_PTR(-EINVAL);

	if (id) {
		index = of_property_match_string(node,
						 "reset-names", id);
		if (index < 0)
			return ERR_PTR(-ENOENT);
	}

	ret = of_parse_phandle_with_args(node, "resets", "#reset-cells",
					 index, &args);
	if (ret)
		return ERR_PTR(ret);

	mutex_lock(&reset_list_mutex);
	rcdev = NULL;
	list_for_each_entry(r, &reset_controller_list, list) {
		if (args.np == r->of_node) {
			rcdev = r;
			break;
		}
	}
	of_node_put(args.np);

	if (!rcdev) {
		mutex_unlock(&reset_list_mutex);
		return ERR_PTR(-EPROBE_DEFER);
	}

	if (WARN_ON(args.args_count != rcdev->of_reset_n_cells)) {
		mutex_unlock(&reset_list_mutex);
		return ERR_PTR(-EINVAL);
	}

	rstc_id = rcdev->of_xlate(rcdev, &args);
	if (rstc_id < 0) {
		mutex_unlock(&reset_list_mutex);
		return ERR_PTR(rstc_id);
	}

	/* reset_list_mutex also protects the rcdev's reset_control list */
	rstc = __reset_control_get(rcdev, rstc_id, shared);

	mutex_unlock(&reset_list_mutex);

	return rstc;
}
EXPORT_SYMBOL_GPL(__of_reset_control_get);

/**
 * reset_control_put - free the reset controller
 * @rstc: reset controller
 */

void reset_control_put(struct reset_control *rstc)
{
	if (IS_ERR(rstc))
		return;

	mutex_lock(&reset_list_mutex);
	__reset_control_put(rstc);
	mutex_unlock(&reset_list_mutex);
}
EXPORT_SYMBOL_GPL(reset_control_put);

static void devm_reset_control_release(struct device *dev, void *res)
{
	reset_control_put(*(struct reset_control **)res);
}

struct reset_control *__devm_reset_control_get(struct device *dev,
				     const char *id, int index, int shared)
{
	struct reset_control **ptr, *rstc;

	ptr = devres_alloc(devm_reset_control_release, sizeof(*ptr),
			   GFP_KERNEL);
	if (!ptr)
		return ERR_PTR(-ENOMEM);

	rstc = __of_reset_control_get(dev ? dev->of_node : NULL,
				      id, index, shared);
	if (!IS_ERR(rstc)) {
		*ptr = rstc;
		devres_add(dev, ptr);
	} else {
		devres_free(ptr);
	}

	return rstc;
}
EXPORT_SYMBOL_GPL(__devm_reset_control_get);

/**
 * device_reset - find reset controller associated with the device
 *                and perform reset
 * @dev: device to be reset by the controller
 *
 * Convenience wrapper for reset_control_get() and reset_control_reset().
 * This is useful for the common case of devices with single, dedicated reset
 * lines.
 */
int device_reset(struct device *dev)
{
	struct reset_control *rstc;
	int ret;

	rstc = reset_control_get(dev, NULL);
	if (IS_ERR(rstc))
		return PTR_ERR(rstc);

	ret = reset_control_reset(rstc);

	reset_control_put(rstc);

	return ret;
}
EXPORT_SYMBOL_GPL(device_reset);<|MERGE_RESOLUTION|>--- conflicted
+++ resolved
@@ -163,11 +163,7 @@
 	}
 
 	ret = rstc->rcdev->ops->reset(rstc->rcdev, rstc->id);
-<<<<<<< HEAD
-	if (rstc->shared && !ret)
-=======
 	if (rstc->shared && ret)
->>>>>>> 2fa299a9
 		atomic_dec(&rstc->triggered_count);
 
 	return ret;
