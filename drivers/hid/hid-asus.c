/*
 *  HID driver for Asus notebook built-in keyboard.
 *  Fixes small logical maximum to match usage maximum.
 *
 *  Currently supported devices are:
 *    EeeBook X205TA
 *    VivoBook E200HA
 *
 *  Copyright (c) 2016 Yusuke Fujimaki <usk.fujimaki@gmail.com>
 *
 *  This module based on hid-ortek by
 *  Copyright (c) 2010 Johnathon Harris <jmharris@gmail.com>
 *  Copyright (c) 2011 Jiri Kosina
 *
 *  This module has been updated to add support for Asus i2c touchpad.
 *
 *  Copyright (c) 2016 Brendan McGrath <redmcg@redmandi.dyndns.org>
 *  Copyright (c) 2016 Victor Vlasenko <victor.vlasenko@sysgears.com>
 *  Copyright (c) 2016 Frederik Wenigwieser <frederik.wenigwieser@gmail.com>
 */

/*
 * This program is free software; you can redistribute it and/or modify it
 * under the terms of the GNU General Public License as published by the Free
 * Software Foundation; either version 2 of the License, or (at your option)
 * any later version.
 */

#include <linux/hid.h>
#include <linux/module.h>
#include <linux/input/mt.h>

#include "hid-ids.h"

MODULE_AUTHOR("Yusuke Fujimaki <usk.fujimaki@gmail.com>");
MODULE_AUTHOR("Brendan McGrath <redmcg@redmandi.dyndns.org>");
MODULE_AUTHOR("Victor Vlasenko <victor.vlasenko@sysgears.com>");
MODULE_AUTHOR("Frederik Wenigwieser <frederik.wenigwieser@gmail.com>");
MODULE_DESCRIPTION("Asus HID Keyboard and TouchPad");

#define FEATURE_REPORT_ID 0x0d
#define INPUT_REPORT_ID 0x5d

#define INPUT_REPORT_SIZE 28

#define MAX_CONTACTS 5

#define MAX_X 2794
#define MAX_Y 1758
#define MAX_TOUCH_MAJOR 8
#define MAX_PRESSURE 128

#define CONTACT_DATA_SIZE 5

#define BTN_LEFT_MASK 0x01
#define CONTACT_TOOL_TYPE_MASK 0x80
#define CONTACT_X_MSB_MASK 0xf0
#define CONTACT_Y_MSB_MASK 0x0f
#define CONTACT_TOUCH_MAJOR_MASK 0x07
#define CONTACT_PRESSURE_MASK 0x7f

#define QUIRK_FIX_NOTEBOOK_REPORT	BIT(0)
#define QUIRK_NO_INIT_REPORTS		BIT(1)
#define QUIRK_SKIP_INPUT_MAPPING	BIT(2)
#define QUIRK_IS_MULTITOUCH		BIT(3)

<<<<<<< HEAD
#define NOTEBOOK_QUIRKS			QUIRK_FIX_NOTEBOOK_REPORT
=======
#define KEYBOARD_QUIRKS			(QUIRK_FIX_NOTEBOOK_REPORT | \
						 QUIRK_NO_INIT_REPORTS)
>>>>>>> 405182c2
#define TOUCHPAD_QUIRKS			(QUIRK_NO_INIT_REPORTS | \
						 QUIRK_SKIP_INPUT_MAPPING | \
						 QUIRK_IS_MULTITOUCH)

#define TRKID_SGN       ((TRKID_MAX + 1) >> 1)

struct asus_drvdata {
	unsigned long quirks;
	struct input_dev *input;
};

static void asus_report_contact_down(struct input_dev *input,
		int toolType, u8 *data)
{
	int touch_major, pressure;
	int x = (data[0] & CONTACT_X_MSB_MASK) << 4 | data[1];
	int y = MAX_Y - ((data[0] & CONTACT_Y_MSB_MASK) << 8 | data[2]);

	if (toolType == MT_TOOL_PALM) {
		touch_major = MAX_TOUCH_MAJOR;
		pressure = MAX_PRESSURE;
	} else {
		touch_major = (data[3] >> 4) & CONTACT_TOUCH_MAJOR_MASK;
		pressure = data[4] & CONTACT_PRESSURE_MASK;
	}

	input_report_abs(input, ABS_MT_POSITION_X, x);
	input_report_abs(input, ABS_MT_POSITION_Y, y);
	input_report_abs(input, ABS_MT_TOUCH_MAJOR, touch_major);
	input_report_abs(input, ABS_MT_PRESSURE, pressure);
}

/* Required for Synaptics Palm Detection */
static void asus_report_tool_width(struct input_dev *input)
{
	struct input_mt *mt = input->mt;
	struct input_mt_slot *oldest;
	int oldid, count, i;

	oldest = NULL;
	oldid = mt->trkid;
	count = 0;

	for (i = 0; i < mt->num_slots; ++i) {
		struct input_mt_slot *ps = &mt->slots[i];
		int id = input_mt_get_value(ps, ABS_MT_TRACKING_ID);

		if (id < 0)
			continue;
		if ((id - oldid) & TRKID_SGN) {
			oldest = ps;
			oldid = id;
		}
		count++;
	}

	if (oldest) {
		input_report_abs(input, ABS_TOOL_WIDTH,
			input_mt_get_value(oldest, ABS_MT_TOUCH_MAJOR));
	}
}

static void asus_report_input(struct input_dev *input, u8 *data)
{
	int i;
	u8 *contactData = data + 2;

	for (i = 0; i < MAX_CONTACTS; i++) {
		bool down = !!(data[1] & BIT(i+3));
		int toolType = contactData[3] & CONTACT_TOOL_TYPE_MASK ?
						MT_TOOL_PALM : MT_TOOL_FINGER;

		input_mt_slot(input, i);
		input_mt_report_slot_state(input, toolType, down);

		if (down) {
			asus_report_contact_down(input, toolType, contactData);
			contactData += CONTACT_DATA_SIZE;
		}
	}

	input_report_key(input, BTN_LEFT, data[1] & BTN_LEFT_MASK);
	asus_report_tool_width(input);

	input_mt_sync_frame(input);
	input_sync(input);
}

static int asus_raw_event(struct hid_device *hdev,
		struct hid_report *report, u8 *data, int size)
{
	struct asus_drvdata *drvdata = hid_get_drvdata(hdev);

	if (drvdata->quirks & QUIRK_IS_MULTITOUCH &&
					 data[0] == INPUT_REPORT_ID &&
						size == INPUT_REPORT_SIZE) {
		asus_report_input(drvdata->input, data);
		return 1;
	}

	return 0;
}

static int asus_input_configured(struct hid_device *hdev, struct hid_input *hi)
{
<<<<<<< HEAD
=======
	struct input_dev *input = hi->input;
>>>>>>> 405182c2
	struct asus_drvdata *drvdata = hid_get_drvdata(hdev);

	if (drvdata->quirks & QUIRK_IS_MULTITOUCH) {
		int ret;
<<<<<<< HEAD
		struct input_dev *input = hi->input;
=======
>>>>>>> 405182c2

		input_set_abs_params(input, ABS_MT_POSITION_X, 0, MAX_X, 0, 0);
		input_set_abs_params(input, ABS_MT_POSITION_Y, 0, MAX_Y, 0, 0);
		input_set_abs_params(input, ABS_TOOL_WIDTH, 0, MAX_TOUCH_MAJOR, 0, 0);
		input_set_abs_params(input, ABS_MT_TOUCH_MAJOR, 0, MAX_TOUCH_MAJOR, 0, 0);
		input_set_abs_params(input, ABS_MT_PRESSURE, 0, MAX_PRESSURE, 0, 0);

		__set_bit(BTN_LEFT, input->keybit);
		__set_bit(INPUT_PROP_BUTTONPAD, input->propbit);

		ret = input_mt_init_slots(input, MAX_CONTACTS, INPUT_MT_POINTER);

		if (ret) {
			hid_err(hdev, "Asus input mt init slots failed: %d\n", ret);
			return ret;
		}
<<<<<<< HEAD

		drvdata->input = input;
	}

=======
	}

	drvdata->input = input;

>>>>>>> 405182c2
	return 0;
}

static int asus_input_mapping(struct hid_device *hdev,
		struct hid_input *hi, struct hid_field *field,
		struct hid_usage *usage, unsigned long **bit,
		int *max)
{
	struct asus_drvdata *drvdata = hid_get_drvdata(hdev);

	if (drvdata->quirks & QUIRK_SKIP_INPUT_MAPPING) {
		/* Don't map anything from the HID report.
		 * We do it all manually in asus_input_configured
		 */
		return -1;
	}

	return 0;
}

static int asus_start_multitouch(struct hid_device *hdev)
{
	int ret;
	const unsigned char buf[] = { FEATURE_REPORT_ID, 0x00, 0x03, 0x01, 0x00 };
	unsigned char *dmabuf = kmemdup(buf, sizeof(buf), GFP_KERNEL);

	if (!dmabuf) {
		ret = -ENOMEM;
		hid_err(hdev, "Asus failed to alloc dma buf: %d\n", ret);
		return ret;
	}

	ret = hid_hw_raw_request(hdev, dmabuf[0], dmabuf, sizeof(buf),
					HID_FEATURE_REPORT, HID_REQ_SET_REPORT);

	kfree(dmabuf);

	if (ret != sizeof(buf)) {
		hid_err(hdev, "Asus failed to start multitouch: %d\n", ret);
		return ret;
	}

	return 0;
}

static int __maybe_unused asus_reset_resume(struct hid_device *hdev)
{
	struct asus_drvdata *drvdata = hid_get_drvdata(hdev);

	if (drvdata->quirks & QUIRK_IS_MULTITOUCH)
		return asus_start_multitouch(hdev);

	return 0;
}

static int asus_probe(struct hid_device *hdev, const struct hid_device_id *id)
{
	int ret;
	struct asus_drvdata *drvdata;

	drvdata = devm_kzalloc(&hdev->dev, sizeof(*drvdata), GFP_KERNEL);
	if (drvdata == NULL) {
		hid_err(hdev, "Can't alloc Asus descriptor\n");
		return -ENOMEM;
	}

	hid_set_drvdata(hdev, drvdata);

	drvdata->quirks = id->driver_data;

	if (drvdata->quirks & QUIRK_NO_INIT_REPORTS)
		hdev->quirks |= HID_QUIRK_NO_INIT_REPORTS;

	ret = hid_parse(hdev);
	if (ret) {
		hid_err(hdev, "Asus hid parse failed: %d\n", ret);
		return ret;
	}

	ret = hid_hw_start(hdev, HID_CONNECT_DEFAULT);
	if (ret) {
		hid_err(hdev, "Asus hw start failed: %d\n", ret);
		return ret;
	}

	if (!drvdata->input) {
		hid_err(hdev, "Asus input not registered\n");
		ret = -ENOMEM;
		goto err_stop_hw;
	}

<<<<<<< HEAD
	drvdata->input->name = "Asus TouchPad";
=======
	if (drvdata->quirks & QUIRK_IS_MULTITOUCH) {
		drvdata->input->name = "Asus TouchPad";
	} else {
		drvdata->input->name = "Asus Keyboard";
	}
>>>>>>> 405182c2

	if (drvdata->quirks & QUIRK_IS_MULTITOUCH) {
		ret = asus_start_multitouch(hdev);
		if (ret)
			goto err_stop_hw;
	}

	return 0;
err_stop_hw:
	hid_hw_stop(hdev);
	return ret;
}

static __u8 *asus_report_fixup(struct hid_device *hdev, __u8 *rdesc,
		unsigned int *rsize)
{
	struct asus_drvdata *drvdata = hid_get_drvdata(hdev);

	if (drvdata->quirks & QUIRK_FIX_NOTEBOOK_REPORT &&
			*rsize >= 56 && rdesc[54] == 0x25 && rdesc[55] == 0x65) {
		hid_info(hdev, "Fixing up Asus notebook report descriptor\n");
		rdesc[55] = 0xdd;
	}
	return rdesc;
}

static const struct hid_device_id asus_devices[] = {
	{ HID_I2C_DEVICE(USB_VENDOR_ID_ASUSTEK,
<<<<<<< HEAD
		 USB_DEVICE_ID_ASUSTEK_NOTEBOOK_KEYBOARD), NOTEBOOK_QUIRKS},
=======
		 USB_DEVICE_ID_ASUSTEK_NOTEBOOK_KEYBOARD), KEYBOARD_QUIRKS},
>>>>>>> 405182c2
	{ HID_I2C_DEVICE(USB_VENDOR_ID_ASUSTEK,
			 USB_DEVICE_ID_ASUSTEK_TOUCHPAD), TOUCHPAD_QUIRKS },
	{ }
};
MODULE_DEVICE_TABLE(hid, asus_devices);

static struct hid_driver asus_driver = {
	.name			= "asus",
	.id_table		= asus_devices,
	.report_fixup		= asus_report_fixup,
	.probe                  = asus_probe,
	.input_mapping          = asus_input_mapping,
	.input_configured       = asus_input_configured,
#ifdef CONFIG_PM
	.reset_resume           = asus_reset_resume,
#endif
	.raw_event		= asus_raw_event
};
module_hid_driver(asus_driver);

MODULE_LICENSE("GPL");<|MERGE_RESOLUTION|>--- conflicted
+++ resolved
@@ -64,12 +64,8 @@
 #define QUIRK_SKIP_INPUT_MAPPING	BIT(2)
 #define QUIRK_IS_MULTITOUCH		BIT(3)
 
-<<<<<<< HEAD
-#define NOTEBOOK_QUIRKS			QUIRK_FIX_NOTEBOOK_REPORT
-=======
 #define KEYBOARD_QUIRKS			(QUIRK_FIX_NOTEBOOK_REPORT | \
 						 QUIRK_NO_INIT_REPORTS)
->>>>>>> 405182c2
 #define TOUCHPAD_QUIRKS			(QUIRK_NO_INIT_REPORTS | \
 						 QUIRK_SKIP_INPUT_MAPPING | \
 						 QUIRK_IS_MULTITOUCH)
@@ -175,18 +171,11 @@
 
 static int asus_input_configured(struct hid_device *hdev, struct hid_input *hi)
 {
-<<<<<<< HEAD
-=======
 	struct input_dev *input = hi->input;
->>>>>>> 405182c2
 	struct asus_drvdata *drvdata = hid_get_drvdata(hdev);
 
 	if (drvdata->quirks & QUIRK_IS_MULTITOUCH) {
 		int ret;
-<<<<<<< HEAD
-		struct input_dev *input = hi->input;
-=======
->>>>>>> 405182c2
 
 		input_set_abs_params(input, ABS_MT_POSITION_X, 0, MAX_X, 0, 0);
 		input_set_abs_params(input, ABS_MT_POSITION_Y, 0, MAX_Y, 0, 0);
@@ -203,17 +192,10 @@
 			hid_err(hdev, "Asus input mt init slots failed: %d\n", ret);
 			return ret;
 		}
-<<<<<<< HEAD
-
-		drvdata->input = input;
-	}
-
-=======
 	}
 
 	drvdata->input = input;
 
->>>>>>> 405182c2
 	return 0;
 }
 
@@ -305,15 +287,11 @@
 		goto err_stop_hw;
 	}
 
-<<<<<<< HEAD
-	drvdata->input->name = "Asus TouchPad";
-=======
 	if (drvdata->quirks & QUIRK_IS_MULTITOUCH) {
 		drvdata->input->name = "Asus TouchPad";
 	} else {
 		drvdata->input->name = "Asus Keyboard";
 	}
->>>>>>> 405182c2
 
 	if (drvdata->quirks & QUIRK_IS_MULTITOUCH) {
 		ret = asus_start_multitouch(hdev);
@@ -342,11 +320,7 @@
 
 static const struct hid_device_id asus_devices[] = {
 	{ HID_I2C_DEVICE(USB_VENDOR_ID_ASUSTEK,
-<<<<<<< HEAD
-		 USB_DEVICE_ID_ASUSTEK_NOTEBOOK_KEYBOARD), NOTEBOOK_QUIRKS},
-=======
 		 USB_DEVICE_ID_ASUSTEK_NOTEBOOK_KEYBOARD), KEYBOARD_QUIRKS},
->>>>>>> 405182c2
 	{ HID_I2C_DEVICE(USB_VENDOR_ID_ASUSTEK,
 			 USB_DEVICE_ID_ASUSTEK_TOUCHPAD), TOUCHPAD_QUIRKS },
 	{ }
