/*
 * intel_pstate.c: Native P state management for Intel processors
 *
 * (C) Copyright 2012 Intel Corporation
 * Author: Dirk Brandewie <dirk.j.brandewie@intel.com>
 *
 * This program is free software; you can redistribute it and/or
 * modify it under the terms of the GNU General Public License
 * as published by the Free Software Foundation; version 2
 * of the License.
 */

#define pr_fmt(fmt) KBUILD_MODNAME ": " fmt

#include <linux/kernel.h>
#include <linux/kernel_stat.h>
#include <linux/module.h>
#include <linux/ktime.h>
#include <linux/hrtimer.h>
#include <linux/tick.h>
#include <linux/slab.h>
#include <linux/sched.h>
#include <linux/list.h>
#include <linux/cpu.h>
#include <linux/cpufreq.h>
#include <linux/sysfs.h>
#include <linux/types.h>
#include <linux/fs.h>
#include <linux/debugfs.h>
#include <linux/acpi.h>
#include <linux/vmalloc.h>
#include <trace/events/power.h>

#include <asm/div64.h>
#include <asm/msr.h>
#include <asm/cpu_device_id.h>
#include <asm/cpufeature.h>
#include <asm/intel-family.h>

#define INTEL_CPUFREQ_TRANSITION_LATENCY	20000

#define ATOM_RATIOS		0x66a
#define ATOM_VIDS		0x66b
#define ATOM_TURBO_RATIOS	0x66c
#define ATOM_TURBO_VIDS		0x66d

#ifdef CONFIG_ACPI
#include <acpi/processor.h>
#include <acpi/cppc_acpi.h>
#endif

#define FRAC_BITS 8
#define int_tofp(X) ((int64_t)(X) << FRAC_BITS)
#define fp_toint(X) ((X) >> FRAC_BITS)

#define EXT_BITS 6
#define EXT_FRAC_BITS (EXT_BITS + FRAC_BITS)
#define fp_ext_toint(X) ((X) >> EXT_FRAC_BITS)
#define int_ext_tofp(X) ((int64_t)(X) << EXT_FRAC_BITS)

static inline int32_t mul_fp(int32_t x, int32_t y)
{
	return ((int64_t)x * (int64_t)y) >> FRAC_BITS;
}

static inline int32_t div_fp(s64 x, s64 y)
{
	return div64_s64((int64_t)x << FRAC_BITS, y);
}

static inline int ceiling_fp(int32_t x)
{
	int mask, ret;

	ret = fp_toint(x);
	mask = (1 << FRAC_BITS) - 1;
	if (x & mask)
		ret += 1;
	return ret;
}

static inline u64 mul_ext_fp(u64 x, u64 y)
{
	return (x * y) >> EXT_FRAC_BITS;
}

static inline u64 div_ext_fp(u64 x, u64 y)
{
	return div64_u64(x << EXT_FRAC_BITS, y);
}

/**
 * struct sample -	Store performance sample
 * @core_avg_perf:	Ratio of APERF/MPERF which is the actual average
 *			performance during last sample period
 * @busy_scaled:	Scaled busy value which is used to calculate next
 *			P state. This can be different than core_avg_perf
 *			to account for cpu idle period
 * @aperf:		Difference of actual performance frequency clock count
 *			read from APERF MSR between last and current sample
 * @mperf:		Difference of maximum performance frequency clock count
 *			read from MPERF MSR between last and current sample
 * @tsc:		Difference of time stamp counter between last and
 *			current sample
 * @time:		Current time from scheduler
 *
 * This structure is used in the cpudata structure to store performance sample
 * data for choosing next P State.
 */
struct sample {
	int32_t core_avg_perf;
	int32_t busy_scaled;
	u64 aperf;
	u64 mperf;
	u64 tsc;
	u64 time;
};

/**
 * struct pstate_data - Store P state data
 * @current_pstate:	Current requested P state
 * @min_pstate:		Min P state possible for this platform
 * @max_pstate:		Max P state possible for this platform
 * @max_pstate_physical:This is physical Max P state for a processor
 *			This can be higher than the max_pstate which can
 *			be limited by platform thermal design power limits
 * @scaling:		Scaling factor to  convert frequency to cpufreq
 *			frequency units
 * @turbo_pstate:	Max Turbo P state possible for this platform
 * @max_freq:		@max_pstate frequency in cpufreq units
 * @turbo_freq:		@turbo_pstate frequency in cpufreq units
 *
 * Stores the per cpu model P state limits and current P state.
 */
struct pstate_data {
	int	current_pstate;
	int	min_pstate;
	int	max_pstate;
	int	max_pstate_physical;
	int	scaling;
	int	turbo_pstate;
	unsigned int max_freq;
	unsigned int turbo_freq;
};

/**
 * struct vid_data -	Stores voltage information data
 * @min:		VID data for this platform corresponding to
 *			the lowest P state
 * @max:		VID data corresponding to the highest P State.
 * @turbo:		VID data for turbo P state
 * @ratio:		Ratio of (vid max - vid min) /
 *			(max P state - Min P State)
 *
 * Stores the voltage data for DVFS (Dynamic Voltage and Frequency Scaling)
 * This data is used in Atom platforms, where in addition to target P state,
 * the voltage data needs to be specified to select next P State.
 */
struct vid_data {
	int min;
	int max;
	int turbo;
	int32_t ratio;
};

/**
 * struct _pid -	Stores PID data
 * @setpoint:		Target set point for busyness or performance
 * @integral:		Storage for accumulated error values
 * @p_gain:		PID proportional gain
 * @i_gain:		PID integral gain
 * @d_gain:		PID derivative gain
 * @deadband:		PID deadband
 * @last_err:		Last error storage for integral part of PID calculation
 *
 * Stores PID coefficients and last error for PID controller.
 */
struct _pid {
	int setpoint;
	int32_t integral;
	int32_t p_gain;
	int32_t i_gain;
	int32_t d_gain;
	int deadband;
	int32_t last_err;
};

/**
 * struct perf_limits - Store user and policy limits
 * @no_turbo:		User requested turbo state from intel_pstate sysfs
 * @turbo_disabled:	Platform turbo status either from msr
 *			MSR_IA32_MISC_ENABLE or when maximum available pstate
 *			matches the maximum turbo pstate
 * @max_perf_pct:	Effective maximum performance limit in percentage, this
 *			is minimum of either limits enforced by cpufreq policy
 *			or limits from user set limits via intel_pstate sysfs
 * @min_perf_pct:	Effective minimum performance limit in percentage, this
 *			is maximum of either limits enforced by cpufreq policy
 *			or limits from user set limits via intel_pstate sysfs
 * @max_perf:		This is a scaled value between 0 to 255 for max_perf_pct
 *			This value is used to limit max pstate
 * @min_perf:		This is a scaled value between 0 to 255 for min_perf_pct
 *			This value is used to limit min pstate
 * @max_policy_pct:	The maximum performance in percentage enforced by
 *			cpufreq setpolicy interface
 * @max_sysfs_pct:	The maximum performance in percentage enforced by
 *			intel pstate sysfs interface, unused when per cpu
 *			controls are enforced
 * @min_policy_pct:	The minimum performance in percentage enforced by
 *			cpufreq setpolicy interface
 * @min_sysfs_pct:	The minimum performance in percentage enforced by
 *			intel pstate sysfs interface, unused when per cpu
 *			controls are enforced
 *
 * Storage for user and policy defined limits.
 */
struct perf_limits {
	int no_turbo;
	int turbo_disabled;
	int max_perf_pct;
	int min_perf_pct;
	int32_t max_perf;
	int32_t min_perf;
	int max_policy_pct;
	int max_sysfs_pct;
	int min_policy_pct;
	int min_sysfs_pct;
};

/**
 * struct cpudata -	Per CPU instance data storage
 * @cpu:		CPU number for this instance data
 * @policy:		CPUFreq policy value
 * @update_util:	CPUFreq utility callback information
 * @update_util_set:	CPUFreq utility callback is set
 * @iowait_boost:	iowait-related boost fraction
 * @last_update:	Time of the last update.
 * @pstate:		Stores P state limits for this CPU
 * @vid:		Stores VID limits for this CPU
 * @pid:		Stores PID parameters for this CPU
 * @last_sample_time:	Last Sample time
 * @prev_aperf:		Last APERF value read from APERF MSR
 * @prev_mperf:		Last MPERF value read from MPERF MSR
 * @prev_tsc:		Last timestamp counter (TSC) value
 * @prev_cummulative_iowait: IO Wait time difference from last and
 *			current sample
 * @sample:		Storage for storing last Sample data
 * @perf_limits:	Pointer to perf_limit unique to this CPU
 *			Not all field in the structure are applicable
 *			when per cpu controls are enforced
 * @acpi_perf_data:	Stores ACPI perf information read from _PSS
 * @valid_pss_table:	Set to true for valid ACPI _PSS entries found
 * @epp_powersave:	Last saved HWP energy performance preference
 *			(EPP) or energy performance bias (EPB),
 *			when policy switched to performance
 * @epp_policy:		Last saved policy used to set EPP/EPB
 * @epp_default:	Power on default HWP energy performance
 *			preference/bias
 * @epp_saved:		Saved EPP/EPB during system suspend or CPU offline
 *			operation
 *
 * This structure stores per CPU instance data for all CPUs.
 */
struct cpudata {
	int cpu;

	unsigned int policy;
	struct update_util_data update_util;
	bool   update_util_set;

	struct pstate_data pstate;
	struct vid_data vid;
	struct _pid pid;

	u64	last_update;
	u64	last_sample_time;
	u64	prev_aperf;
	u64	prev_mperf;
	u64	prev_tsc;
	u64	prev_cummulative_iowait;
	struct sample sample;
	struct perf_limits *perf_limits;
#ifdef CONFIG_ACPI
	struct acpi_processor_performance acpi_perf_data;
	bool valid_pss_table;
#endif
	unsigned int iowait_boost;
	s16 epp_powersave;
	s16 epp_policy;
	s16 epp_default;
	s16 epp_saved;
};

static struct cpudata **all_cpu_data;

/**
 * struct pstate_adjust_policy - Stores static PID configuration data
 * @sample_rate_ms:	PID calculation sample rate in ms
 * @sample_rate_ns:	Sample rate calculation in ns
 * @deadband:		PID deadband
 * @setpoint:		PID Setpoint
 * @p_gain_pct:		PID proportional gain
 * @i_gain_pct:		PID integral gain
 * @d_gain_pct:		PID derivative gain
 *
 * Stores per CPU model static PID configuration data.
 */
struct pstate_adjust_policy {
	int sample_rate_ms;
	s64 sample_rate_ns;
	int deadband;
	int setpoint;
	int p_gain_pct;
	int d_gain_pct;
	int i_gain_pct;
};

/**
 * struct pstate_funcs - Per CPU model specific callbacks
 * @get_max:		Callback to get maximum non turbo effective P state
 * @get_max_physical:	Callback to get maximum non turbo physical P state
 * @get_min:		Callback to get minimum P state
 * @get_turbo:		Callback to get turbo P state
 * @get_scaling:	Callback to get frequency scaling factor
 * @get_val:		Callback to convert P state to actual MSR write value
 * @get_vid:		Callback to get VID data for Atom platforms
 * @get_target_pstate:	Callback to a function to calculate next P state to use
 *
 * Core and Atom CPU models have different way to get P State limits. This
 * structure is used to store those callbacks.
 */
struct pstate_funcs {
	int (*get_max)(void);
	int (*get_max_physical)(void);
	int (*get_min)(void);
	int (*get_turbo)(void);
	int (*get_scaling)(void);
	u64 (*get_val)(struct cpudata*, int pstate);
	void (*get_vid)(struct cpudata *);
	int32_t (*get_target_pstate)(struct cpudata *);
};

/**
 * struct cpu_defaults- Per CPU model default config data
 * @pid_policy:	PID config data
 * @funcs:		Callback function data
 */
struct cpu_defaults {
	struct pstate_adjust_policy pid_policy;
	struct pstate_funcs funcs;
};

static inline int32_t get_target_pstate_use_performance(struct cpudata *cpu);
static inline int32_t get_target_pstate_use_cpu_load(struct cpudata *cpu);

static struct pstate_adjust_policy pid_params __read_mostly;
static struct pstate_funcs pstate_funcs __read_mostly;
static int hwp_active __read_mostly;
static bool per_cpu_limits __read_mostly;

#ifdef CONFIG_ACPI
static bool acpi_ppc;
#endif

static struct perf_limits performance_limits = {
	.no_turbo = 0,
	.turbo_disabled = 0,
	.max_perf_pct = 100,
	.max_perf = int_ext_tofp(1),
	.min_perf_pct = 100,
	.min_perf = int_ext_tofp(1),
	.max_policy_pct = 100,
	.max_sysfs_pct = 100,
	.min_policy_pct = 0,
	.min_sysfs_pct = 0,
};

static struct perf_limits powersave_limits = {
	.no_turbo = 0,
	.turbo_disabled = 0,
	.max_perf_pct = 100,
	.max_perf = int_ext_tofp(1),
	.min_perf_pct = 0,
	.min_perf = 0,
	.max_policy_pct = 100,
	.max_sysfs_pct = 100,
	.min_policy_pct = 0,
	.min_sysfs_pct = 0,
};

#ifdef CONFIG_CPU_FREQ_DEFAULT_GOV_PERFORMANCE
static struct perf_limits *limits = &performance_limits;
#else
static struct perf_limits *limits = &powersave_limits;
#endif

static DEFINE_MUTEX(intel_pstate_limits_lock);

#ifdef CONFIG_ACPI

static bool intel_pstate_get_ppc_enable_status(void)
{
	if (acpi_gbl_FADT.preferred_profile == PM_ENTERPRISE_SERVER ||
	    acpi_gbl_FADT.preferred_profile == PM_PERFORMANCE_SERVER)
		return true;

	return acpi_ppc;
}

#ifdef CONFIG_ACPI_CPPC_LIB

/* The work item is needed to avoid CPU hotplug locking issues */
static void intel_pstste_sched_itmt_work_fn(struct work_struct *work)
{
	sched_set_itmt_support();
}

static DECLARE_WORK(sched_itmt_work, intel_pstste_sched_itmt_work_fn);

static void intel_pstate_set_itmt_prio(int cpu)
{
	struct cppc_perf_caps cppc_perf;
	static u32 max_highest_perf = 0, min_highest_perf = U32_MAX;
	int ret;

	ret = cppc_get_perf_caps(cpu, &cppc_perf);
	if (ret)
		return;

	/*
	 * The priorities can be set regardless of whether or not
	 * sched_set_itmt_support(true) has been called and it is valid to
	 * update them at any time after it has been called.
	 */
	sched_set_itmt_core_prio(cppc_perf.highest_perf, cpu);

	if (max_highest_perf <= min_highest_perf) {
		if (cppc_perf.highest_perf > max_highest_perf)
			max_highest_perf = cppc_perf.highest_perf;

		if (cppc_perf.highest_perf < min_highest_perf)
			min_highest_perf = cppc_perf.highest_perf;

		if (max_highest_perf > min_highest_perf) {
			/*
			 * This code can be run during CPU online under the
			 * CPU hotplug locks, so sched_set_itmt_support()
			 * cannot be called from here.  Queue up a work item
			 * to invoke it.
			 */
			schedule_work(&sched_itmt_work);
		}
	}
}
#else
static void intel_pstate_set_itmt_prio(int cpu)
{
}
#endif

static void intel_pstate_init_acpi_perf_limits(struct cpufreq_policy *policy)
{
	struct cpudata *cpu;
	int ret;
	int i;

	if (hwp_active) {
		intel_pstate_set_itmt_prio(policy->cpu);
		return;
	}

	if (!intel_pstate_get_ppc_enable_status())
		return;

	cpu = all_cpu_data[policy->cpu];

	ret = acpi_processor_register_performance(&cpu->acpi_perf_data,
						  policy->cpu);
	if (ret)
		return;

	/*
	 * Check if the control value in _PSS is for PERF_CTL MSR, which should
	 * guarantee that the states returned by it map to the states in our
	 * list directly.
	 */
	if (cpu->acpi_perf_data.control_register.space_id !=
						ACPI_ADR_SPACE_FIXED_HARDWARE)
		goto err;

	/*
	 * If there is only one entry _PSS, simply ignore _PSS and continue as
	 * usual without taking _PSS into account
	 */
	if (cpu->acpi_perf_data.state_count < 2)
		goto err;

	pr_debug("CPU%u - ACPI _PSS perf data\n", policy->cpu);
	for (i = 0; i < cpu->acpi_perf_data.state_count; i++) {
		pr_debug("     %cP%d: %u MHz, %u mW, 0x%x\n",
			 (i == cpu->acpi_perf_data.state ? '*' : ' '), i,
			 (u32) cpu->acpi_perf_data.states[i].core_frequency,
			 (u32) cpu->acpi_perf_data.states[i].power,
			 (u32) cpu->acpi_perf_data.states[i].control);
	}

	/*
	 * The _PSS table doesn't contain whole turbo frequency range.
	 * This just contains +1 MHZ above the max non turbo frequency,
	 * with control value corresponding to max turbo ratio. But
	 * when cpufreq set policy is called, it will call with this
	 * max frequency, which will cause a reduced performance as
	 * this driver uses real max turbo frequency as the max
	 * frequency. So correct this frequency in _PSS table to
	 * correct max turbo frequency based on the turbo state.
	 * Also need to convert to MHz as _PSS freq is in MHz.
	 */
	if (!limits->turbo_disabled)
		cpu->acpi_perf_data.states[0].core_frequency =
					policy->cpuinfo.max_freq / 1000;
	cpu->valid_pss_table = true;
	pr_debug("_PPC limits will be enforced\n");

	return;

 err:
	cpu->valid_pss_table = false;
	acpi_processor_unregister_performance(policy->cpu);
}

static void intel_pstate_exit_perf_limits(struct cpufreq_policy *policy)
{
	struct cpudata *cpu;

	cpu = all_cpu_data[policy->cpu];
	if (!cpu->valid_pss_table)
		return;

	acpi_processor_unregister_performance(policy->cpu);
}

#else
static inline void intel_pstate_init_acpi_perf_limits(struct cpufreq_policy *policy)
{
}

static inline void intel_pstate_exit_perf_limits(struct cpufreq_policy *policy)
{
}
#endif

static inline void pid_reset(struct _pid *pid, int setpoint, int busy,
			     int deadband, int integral) {
	pid->setpoint = int_tofp(setpoint);
	pid->deadband  = int_tofp(deadband);
	pid->integral  = int_tofp(integral);
	pid->last_err  = int_tofp(setpoint) - int_tofp(busy);
}

static inline void pid_p_gain_set(struct _pid *pid, int percent)
{
	pid->p_gain = div_fp(percent, 100);
}

static inline void pid_i_gain_set(struct _pid *pid, int percent)
{
	pid->i_gain = div_fp(percent, 100);
}

static inline void pid_d_gain_set(struct _pid *pid, int percent)
{
	pid->d_gain = div_fp(percent, 100);
}

static signed int pid_calc(struct _pid *pid, int32_t busy)
{
	signed int result;
	int32_t pterm, dterm, fp_error;
	int32_t integral_limit;

	fp_error = pid->setpoint - busy;

	if (abs(fp_error) <= pid->deadband)
		return 0;

	pterm = mul_fp(pid->p_gain, fp_error);

	pid->integral += fp_error;

	/*
	 * We limit the integral here so that it will never
	 * get higher than 30.  This prevents it from becoming
	 * too large an input over long periods of time and allows
	 * it to get factored out sooner.
	 *
	 * The value of 30 was chosen through experimentation.
	 */
	integral_limit = int_tofp(30);
	if (pid->integral > integral_limit)
		pid->integral = integral_limit;
	if (pid->integral < -integral_limit)
		pid->integral = -integral_limit;

	dterm = mul_fp(pid->d_gain, fp_error - pid->last_err);
	pid->last_err = fp_error;

	result = pterm + mul_fp(pid->integral, pid->i_gain) + dterm;
	result = result + (1 << (FRAC_BITS-1));
	return (signed int)fp_toint(result);
}

static inline void intel_pstate_busy_pid_reset(struct cpudata *cpu)
{
	pid_p_gain_set(&cpu->pid, pid_params.p_gain_pct);
	pid_d_gain_set(&cpu->pid, pid_params.d_gain_pct);
	pid_i_gain_set(&cpu->pid, pid_params.i_gain_pct);

	pid_reset(&cpu->pid, pid_params.setpoint, 100, pid_params.deadband, 0);
}

static inline void intel_pstate_reset_all_pid(void)
{
	unsigned int cpu;

	for_each_online_cpu(cpu) {
		if (all_cpu_data[cpu])
			intel_pstate_busy_pid_reset(all_cpu_data[cpu]);
	}
}

static inline void update_turbo_state(void)
{
	u64 misc_en;
	struct cpudata *cpu;

	cpu = all_cpu_data[0];
	rdmsrl(MSR_IA32_MISC_ENABLE, misc_en);
	limits->turbo_disabled =
		(misc_en & MSR_IA32_MISC_ENABLE_TURBO_DISABLE ||
		 cpu->pstate.max_pstate == cpu->pstate.turbo_pstate);
}

static s16 intel_pstate_get_epb(struct cpudata *cpu_data)
{
	u64 epb;
	int ret;

	if (!static_cpu_has(X86_FEATURE_EPB))
		return -ENXIO;

	ret = rdmsrl_on_cpu(cpu_data->cpu, MSR_IA32_ENERGY_PERF_BIAS, &epb);
	if (ret)
		return (s16)ret;

	return (s16)(epb & 0x0f);
}

static s16 intel_pstate_get_epp(struct cpudata *cpu_data, u64 hwp_req_data)
{
	s16 epp;

	if (static_cpu_has(X86_FEATURE_HWP_EPP)) {
		/*
		 * When hwp_req_data is 0, means that caller didn't read
		 * MSR_HWP_REQUEST, so need to read and get EPP.
		 */
		if (!hwp_req_data) {
			epp = rdmsrl_on_cpu(cpu_data->cpu, MSR_HWP_REQUEST,
					    &hwp_req_data);
			if (epp)
				return epp;
		}
		epp = (hwp_req_data >> 24) & 0xff;
	} else {
		/* When there is no EPP present, HWP uses EPB settings */
		epp = intel_pstate_get_epb(cpu_data);
	}

	return epp;
}

static int intel_pstate_set_epb(int cpu, s16 pref)
{
	u64 epb;
	int ret;

	if (!static_cpu_has(X86_FEATURE_EPB))
		return -ENXIO;

	ret = rdmsrl_on_cpu(cpu, MSR_IA32_ENERGY_PERF_BIAS, &epb);
	if (ret)
		return ret;

	epb = (epb & ~0x0f) | pref;
	wrmsrl_on_cpu(cpu, MSR_IA32_ENERGY_PERF_BIAS, epb);

	return 0;
}

/*
 * EPP/EPB display strings corresponding to EPP index in the
 * energy_perf_strings[]
 *	index		String
 *-------------------------------------
 *	0		default
 *	1		performance
 *	2		balance_performance
 *	3		balance_power
 *	4		power
 */
static const char * const energy_perf_strings[] = {
	"default",
	"performance",
	"balance_performance",
	"balance_power",
	"power",
	NULL
};

static int intel_pstate_get_energy_pref_index(struct cpudata *cpu_data)
{
	s16 epp;
	int index = -EINVAL;

	epp = intel_pstate_get_epp(cpu_data, 0);
	if (epp < 0)
		return epp;

	if (static_cpu_has(X86_FEATURE_HWP_EPP)) {
		/*
		 * Range:
		 *	0x00-0x3F	:	Performance
		 *	0x40-0x7F	:	Balance performance
		 *	0x80-0xBF	:	Balance power
		 *	0xC0-0xFF	:	Power
		 * The EPP is a 8 bit value, but our ranges restrict the
		 * value which can be set. Here only using top two bits
		 * effectively.
		 */
		index = (epp >> 6) + 1;
	} else if (static_cpu_has(X86_FEATURE_EPB)) {
		/*
		 * Range:
		 *	0x00-0x03	:	Performance
		 *	0x04-0x07	:	Balance performance
		 *	0x08-0x0B	:	Balance power
		 *	0x0C-0x0F	:	Power
		 * The EPB is a 4 bit value, but our ranges restrict the
		 * value which can be set. Here only using top two bits
		 * effectively.
		 */
		index = (epp >> 2) + 1;
	}

	return index;
}

static int intel_pstate_set_energy_pref_index(struct cpudata *cpu_data,
					      int pref_index)
{
	int epp = -EINVAL;
	int ret;

	if (!pref_index)
		epp = cpu_data->epp_default;

	mutex_lock(&intel_pstate_limits_lock);

	if (static_cpu_has(X86_FEATURE_HWP_EPP)) {
		u64 value;

		ret = rdmsrl_on_cpu(cpu_data->cpu, MSR_HWP_REQUEST, &value);
		if (ret)
			goto return_pref;

		value &= ~GENMASK_ULL(31, 24);

		/*
		 * If epp is not default, convert from index into
		 * energy_perf_strings to epp value, by shifting 6
		 * bits left to use only top two bits in epp.
		 * The resultant epp need to shifted by 24 bits to
		 * epp position in MSR_HWP_REQUEST.
		 */
		if (epp == -EINVAL)
			epp = (pref_index - 1) << 6;

		value |= (u64)epp << 24;
		ret = wrmsrl_on_cpu(cpu_data->cpu, MSR_HWP_REQUEST, value);
	} else {
		if (epp == -EINVAL)
			epp = (pref_index - 1) << 2;
		ret = intel_pstate_set_epb(cpu_data->cpu, epp);
	}
return_pref:
	mutex_unlock(&intel_pstate_limits_lock);

	return ret;
}

static ssize_t show_energy_performance_available_preferences(
				struct cpufreq_policy *policy, char *buf)
{
	int i = 0;
	int ret = 0;

	while (energy_perf_strings[i] != NULL)
		ret += sprintf(&buf[ret], "%s ", energy_perf_strings[i++]);

	ret += sprintf(&buf[ret], "\n");

	return ret;
}

cpufreq_freq_attr_ro(energy_performance_available_preferences);

static ssize_t store_energy_performance_preference(
		struct cpufreq_policy *policy, const char *buf, size_t count)
{
	struct cpudata *cpu_data = all_cpu_data[policy->cpu];
	char str_preference[21];
	int ret, i = 0;

	ret = sscanf(buf, "%20s", str_preference);
	if (ret != 1)
		return -EINVAL;

	while (energy_perf_strings[i] != NULL) {
		if (!strcmp(str_preference, energy_perf_strings[i])) {
			intel_pstate_set_energy_pref_index(cpu_data, i);
			return count;
		}
		++i;
	}

	return -EINVAL;
}

static ssize_t show_energy_performance_preference(
				struct cpufreq_policy *policy, char *buf)
{
	struct cpudata *cpu_data = all_cpu_data[policy->cpu];
	int preference;

	preference = intel_pstate_get_energy_pref_index(cpu_data);
	if (preference < 0)
		return preference;

	return  sprintf(buf, "%s\n", energy_perf_strings[preference]);
}

cpufreq_freq_attr_rw(energy_performance_preference);

static struct freq_attr *hwp_cpufreq_attrs[] = {
	&energy_performance_preference,
	&energy_performance_available_preferences,
	NULL,
};

static void intel_pstate_hwp_set(const struct cpumask *cpumask)
{
	int min, hw_min, max, hw_max, cpu, range, adj_range;
	struct perf_limits *perf_limits = limits;
	u64 value, cap;

	for_each_cpu(cpu, cpumask) {
<<<<<<< HEAD
=======
		int max_perf_pct, min_perf_pct;
		struct cpudata *cpu_data = all_cpu_data[cpu];
		s16 epp;

		if (per_cpu_limits)
			perf_limits = all_cpu_data[cpu]->perf_limits;

>>>>>>> 405182c2
		rdmsrl_on_cpu(cpu, MSR_HWP_CAPABILITIES, &cap);
		hw_min = HWP_LOWEST_PERF(cap);
		hw_max = HWP_HIGHEST_PERF(cap);
		range = hw_max - hw_min;

<<<<<<< HEAD
=======
		max_perf_pct = perf_limits->max_perf_pct;
		min_perf_pct = perf_limits->min_perf_pct;

>>>>>>> 405182c2
		rdmsrl_on_cpu(cpu, MSR_HWP_REQUEST, &value);
		adj_range = min_perf_pct * range / 100;
		min = hw_min + adj_range;
		value &= ~HWP_MIN_PERF(~0L);
		value |= HWP_MIN_PERF(min);

		adj_range = max_perf_pct * range / 100;
		max = hw_min + adj_range;
		if (limits->no_turbo) {
			hw_max = HWP_GUARANTEED_PERF(cap);
			if (hw_max < max)
				max = hw_max;
		}

		value &= ~HWP_MAX_PERF(~0L);
		value |= HWP_MAX_PERF(max);

		if (cpu_data->epp_policy == cpu_data->policy)
			goto skip_epp;

		cpu_data->epp_policy = cpu_data->policy;

		if (cpu_data->epp_saved >= 0) {
			epp = cpu_data->epp_saved;
			cpu_data->epp_saved = -EINVAL;
			goto update_epp;
		}

		if (cpu_data->policy == CPUFREQ_POLICY_PERFORMANCE) {
			epp = intel_pstate_get_epp(cpu_data, value);
			cpu_data->epp_powersave = epp;
			/* If EPP read was failed, then don't try to write */
			if (epp < 0)
				goto skip_epp;


			epp = 0;
		} else {
			/* skip setting EPP, when saved value is invalid */
			if (cpu_data->epp_powersave < 0)
				goto skip_epp;

			/*
			 * No need to restore EPP when it is not zero. This
			 * means:
			 *  - Policy is not changed
			 *  - user has manually changed
			 *  - Error reading EPB
			 */
			epp = intel_pstate_get_epp(cpu_data, value);
			if (epp)
				goto skip_epp;

			epp = cpu_data->epp_powersave;
		}
update_epp:
		if (static_cpu_has(X86_FEATURE_HWP_EPP)) {
			value &= ~GENMASK_ULL(31, 24);
			value |= (u64)epp << 24;
		} else {
			intel_pstate_set_epb(cpu, epp);
		}
skip_epp:
		wrmsrl_on_cpu(cpu, MSR_HWP_REQUEST, value);
	}
}

static int intel_pstate_hwp_set_policy(struct cpufreq_policy *policy)
{
	if (hwp_active)
		intel_pstate_hwp_set(policy->cpus);

	return 0;
}

static int intel_pstate_hwp_save_state(struct cpufreq_policy *policy)
{
	struct cpudata *cpu_data = all_cpu_data[policy->cpu];

	if (!hwp_active)
		return 0;

	cpu_data->epp_saved = intel_pstate_get_epp(cpu_data, 0);

	return 0;
}

static int intel_pstate_resume(struct cpufreq_policy *policy)
{
	if (!hwp_active)
		return 0;

	all_cpu_data[policy->cpu]->epp_policy = 0;

	return intel_pstate_hwp_set_policy(policy);
}

static void intel_pstate_hwp_set_online_cpus(void)
{
	get_online_cpus();
	intel_pstate_hwp_set(cpu_online_mask);
	put_online_cpus();
}

/************************** debugfs begin ************************/
static int pid_param_set(void *data, u64 val)
{
	*(u32 *)data = val;
	intel_pstate_reset_all_pid();
	return 0;
}

static int pid_param_get(void *data, u64 *val)
{
	*val = *(u32 *)data;
	return 0;
}
DEFINE_SIMPLE_ATTRIBUTE(fops_pid_param, pid_param_get, pid_param_set, "%llu\n");

struct pid_param {
	char *name;
	void *value;
};

static struct pid_param pid_files[] = {
	{"sample_rate_ms", &pid_params.sample_rate_ms},
	{"d_gain_pct", &pid_params.d_gain_pct},
	{"i_gain_pct", &pid_params.i_gain_pct},
	{"deadband", &pid_params.deadband},
	{"setpoint", &pid_params.setpoint},
	{"p_gain_pct", &pid_params.p_gain_pct},
	{NULL, NULL}
};

static void __init intel_pstate_debug_expose_params(void)
{
	struct dentry *debugfs_parent;
	int i = 0;

	if (hwp_active ||
	    pstate_funcs.get_target_pstate == get_target_pstate_use_cpu_load)
		return;

	debugfs_parent = debugfs_create_dir("pstate_snb", NULL);
	if (IS_ERR_OR_NULL(debugfs_parent))
		return;
	while (pid_files[i].name) {
		debugfs_create_file(pid_files[i].name, 0660,
				    debugfs_parent, pid_files[i].value,
				    &fops_pid_param);
		i++;
	}
}

/************************** debugfs end ************************/

/************************** sysfs begin ************************/
#define show_one(file_name, object)					\
	static ssize_t show_##file_name					\
	(struct kobject *kobj, struct attribute *attr, char *buf)	\
	{								\
		return sprintf(buf, "%u\n", limits->object);		\
	}

static ssize_t show_turbo_pct(struct kobject *kobj,
				struct attribute *attr, char *buf)
{
	struct cpudata *cpu;
	int total, no_turbo, turbo_pct;
	uint32_t turbo_fp;

	cpu = all_cpu_data[0];

	total = cpu->pstate.turbo_pstate - cpu->pstate.min_pstate + 1;
	no_turbo = cpu->pstate.max_pstate - cpu->pstate.min_pstate + 1;
	turbo_fp = div_fp(no_turbo, total);
	turbo_pct = 100 - fp_toint(mul_fp(turbo_fp, int_tofp(100)));
	return sprintf(buf, "%u\n", turbo_pct);
}

static ssize_t show_num_pstates(struct kobject *kobj,
				struct attribute *attr, char *buf)
{
	struct cpudata *cpu;
	int total;

	cpu = all_cpu_data[0];
	total = cpu->pstate.turbo_pstate - cpu->pstate.min_pstate + 1;
	return sprintf(buf, "%u\n", total);
}

static ssize_t show_no_turbo(struct kobject *kobj,
			     struct attribute *attr, char *buf)
{
	ssize_t ret;

	update_turbo_state();
	if (limits->turbo_disabled)
		ret = sprintf(buf, "%u\n", limits->turbo_disabled);
	else
		ret = sprintf(buf, "%u\n", limits->no_turbo);

	return ret;
}

static ssize_t store_no_turbo(struct kobject *a, struct attribute *b,
			      const char *buf, size_t count)
{
	unsigned int input;
	int ret;

	ret = sscanf(buf, "%u", &input);
	if (ret != 1)
		return -EINVAL;

	mutex_lock(&intel_pstate_limits_lock);

	update_turbo_state();
	if (limits->turbo_disabled) {
		pr_warn("Turbo disabled by BIOS or unavailable on processor\n");
		mutex_unlock(&intel_pstate_limits_lock);
		return -EPERM;
	}

	limits->no_turbo = clamp_t(int, input, 0, 1);

	if (hwp_active)
		intel_pstate_hwp_set_online_cpus();

	mutex_unlock(&intel_pstate_limits_lock);

	return count;
}

static ssize_t store_max_perf_pct(struct kobject *a, struct attribute *b,
				  const char *buf, size_t count)
{
	unsigned int input;
	int ret;

	ret = sscanf(buf, "%u", &input);
	if (ret != 1)
		return -EINVAL;

	mutex_lock(&intel_pstate_limits_lock);

	limits->max_sysfs_pct = clamp_t(int, input, 0 , 100);
	limits->max_perf_pct = min(limits->max_policy_pct,
				   limits->max_sysfs_pct);
	limits->max_perf_pct = max(limits->min_policy_pct,
				   limits->max_perf_pct);
	limits->max_perf_pct = max(limits->min_perf_pct,
				   limits->max_perf_pct);
	limits->max_perf = div_ext_fp(limits->max_perf_pct, 100);

	if (hwp_active)
		intel_pstate_hwp_set_online_cpus();

	mutex_unlock(&intel_pstate_limits_lock);

	return count;
}

static ssize_t store_min_perf_pct(struct kobject *a, struct attribute *b,
				  const char *buf, size_t count)
{
	unsigned int input;
	int ret;

	ret = sscanf(buf, "%u", &input);
	if (ret != 1)
		return -EINVAL;

	mutex_lock(&intel_pstate_limits_lock);

	limits->min_sysfs_pct = clamp_t(int, input, 0 , 100);
	limits->min_perf_pct = max(limits->min_policy_pct,
				   limits->min_sysfs_pct);
	limits->min_perf_pct = min(limits->max_policy_pct,
				   limits->min_perf_pct);
	limits->min_perf_pct = min(limits->max_perf_pct,
				   limits->min_perf_pct);
	limits->min_perf = div_ext_fp(limits->min_perf_pct, 100);

	if (hwp_active)
		intel_pstate_hwp_set_online_cpus();

	mutex_unlock(&intel_pstate_limits_lock);

	return count;
}

show_one(max_perf_pct, max_perf_pct);
show_one(min_perf_pct, min_perf_pct);

define_one_global_rw(no_turbo);
define_one_global_rw(max_perf_pct);
define_one_global_rw(min_perf_pct);
define_one_global_ro(turbo_pct);
define_one_global_ro(num_pstates);

static struct attribute *intel_pstate_attributes[] = {
	&no_turbo.attr,
	&turbo_pct.attr,
	&num_pstates.attr,
	NULL
};

static struct attribute_group intel_pstate_attr_group = {
	.attrs = intel_pstate_attributes,
};

static void __init intel_pstate_sysfs_expose_params(void)
{
	struct kobject *intel_pstate_kobject;
	int rc;

	intel_pstate_kobject = kobject_create_and_add("intel_pstate",
						&cpu_subsys.dev_root->kobj);
	if (WARN_ON(!intel_pstate_kobject))
		return;

	rc = sysfs_create_group(intel_pstate_kobject, &intel_pstate_attr_group);
	if (WARN_ON(rc))
		return;

	/*
	 * If per cpu limits are enforced there are no global limits, so
	 * return without creating max/min_perf_pct attributes
	 */
	if (per_cpu_limits)
		return;

	rc = sysfs_create_file(intel_pstate_kobject, &max_perf_pct.attr);
	WARN_ON(rc);

	rc = sysfs_create_file(intel_pstate_kobject, &min_perf_pct.attr);
	WARN_ON(rc);

}
/************************** sysfs end ************************/

static void intel_pstate_hwp_enable(struct cpudata *cpudata)
{
	/* First disable HWP notification interrupt as we don't process them */
	if (static_cpu_has(X86_FEATURE_HWP_NOTIFY))
		wrmsrl_on_cpu(cpudata->cpu, MSR_HWP_INTERRUPT, 0x00);

	wrmsrl_on_cpu(cpudata->cpu, MSR_PM_ENABLE, 0x1);
	cpudata->epp_policy = 0;
	if (cpudata->epp_default == -EINVAL)
		cpudata->epp_default = intel_pstate_get_epp(cpudata, 0);
}

static int atom_get_min_pstate(void)
{
	u64 value;

	rdmsrl(ATOM_RATIOS, value);
	return (value >> 8) & 0x7F;
}

static int atom_get_max_pstate(void)
{
	u64 value;

	rdmsrl(ATOM_RATIOS, value);
	return (value >> 16) & 0x7F;
}

static int atom_get_turbo_pstate(void)
{
	u64 value;

	rdmsrl(ATOM_TURBO_RATIOS, value);
	return value & 0x7F;
}

static u64 atom_get_val(struct cpudata *cpudata, int pstate)
{
	u64 val;
	int32_t vid_fp;
	u32 vid;

	val = (u64)pstate << 8;
	if (limits->no_turbo && !limits->turbo_disabled)
		val |= (u64)1 << 32;

	vid_fp = cpudata->vid.min + mul_fp(
		int_tofp(pstate - cpudata->pstate.min_pstate),
		cpudata->vid.ratio);

	vid_fp = clamp_t(int32_t, vid_fp, cpudata->vid.min, cpudata->vid.max);
	vid = ceiling_fp(vid_fp);

	if (pstate > cpudata->pstate.max_pstate)
		vid = cpudata->vid.turbo;

	return val | vid;
}

static int silvermont_get_scaling(void)
{
	u64 value;
	int i;
	/* Defined in Table 35-6 from SDM (Sept 2015) */
	static int silvermont_freq_table[] = {
		83300, 100000, 133300, 116700, 80000};

	rdmsrl(MSR_FSB_FREQ, value);
	i = value & 0x7;
	WARN_ON(i > 4);

	return silvermont_freq_table[i];
}

static int airmont_get_scaling(void)
{
	u64 value;
	int i;
	/* Defined in Table 35-10 from SDM (Sept 2015) */
	static int airmont_freq_table[] = {
		83300, 100000, 133300, 116700, 80000,
		93300, 90000, 88900, 87500};

	rdmsrl(MSR_FSB_FREQ, value);
	i = value & 0xF;
	WARN_ON(i > 8);

	return airmont_freq_table[i];
}

static void atom_get_vid(struct cpudata *cpudata)
{
	u64 value;

	rdmsrl(ATOM_VIDS, value);
	cpudata->vid.min = int_tofp((value >> 8) & 0x7f);
	cpudata->vid.max = int_tofp((value >> 16) & 0x7f);
	cpudata->vid.ratio = div_fp(
		cpudata->vid.max - cpudata->vid.min,
		int_tofp(cpudata->pstate.max_pstate -
			cpudata->pstate.min_pstate));

	rdmsrl(ATOM_TURBO_VIDS, value);
	cpudata->vid.turbo = value & 0x7f;
}

static int core_get_min_pstate(void)
{
	u64 value;

	rdmsrl(MSR_PLATFORM_INFO, value);
	return (value >> 40) & 0xFF;
}

static int core_get_max_pstate_physical(void)
{
	u64 value;

	rdmsrl(MSR_PLATFORM_INFO, value);
	return (value >> 8) & 0xFF;
}

static int core_get_max_pstate(void)
{
	u64 tar;
	u64 plat_info;
	int max_pstate;
	int err;

	rdmsrl(MSR_PLATFORM_INFO, plat_info);
	max_pstate = (plat_info >> 8) & 0xFF;

	err = rdmsrl_safe(MSR_TURBO_ACTIVATION_RATIO, &tar);
	if (!err) {
		/* Do some sanity checking for safety */
		if (plat_info & 0x600000000) {
			u64 tdp_ctrl;
			u64 tdp_ratio;
			int tdp_msr;

			err = rdmsrl_safe(MSR_CONFIG_TDP_CONTROL, &tdp_ctrl);
			if (err)
				goto skip_tar;

			tdp_msr = MSR_CONFIG_TDP_NOMINAL + (tdp_ctrl & 0x3);
			err = rdmsrl_safe(tdp_msr, &tdp_ratio);
			if (err)
				goto skip_tar;

			/* For level 1 and 2, bits[23:16] contain the ratio */
			if (tdp_ctrl)
				tdp_ratio >>= 16;

			tdp_ratio &= 0xff; /* ratios are only 8 bits long */
			if (tdp_ratio - 1 == tar) {
				max_pstate = tar;
				pr_debug("max_pstate=TAC %x\n", max_pstate);
			} else {
				goto skip_tar;
			}
		}
	}

skip_tar:
	return max_pstate;
}

static int core_get_turbo_pstate(void)
{
	u64 value;
	int nont, ret;

	rdmsrl(MSR_TURBO_RATIO_LIMIT, value);
	nont = core_get_max_pstate();
	ret = (value) & 255;
	if (ret <= nont)
		ret = nont;
	return ret;
}

static inline int core_get_scaling(void)
{
	return 100000;
}

static u64 core_get_val(struct cpudata *cpudata, int pstate)
{
	u64 val;

	val = (u64)pstate << 8;
	if (limits->no_turbo && !limits->turbo_disabled)
		val |= (u64)1 << 32;

	return val;
}

static int knl_get_turbo_pstate(void)
{
	u64 value;
	int nont, ret;

	rdmsrl(MSR_TURBO_RATIO_LIMIT, value);
	nont = core_get_max_pstate();
	ret = (((value) >> 8) & 0xFF);
	if (ret <= nont)
		ret = nont;
	return ret;
}

static struct cpu_defaults core_params = {
	.pid_policy = {
		.sample_rate_ms = 10,
		.deadband = 0,
		.setpoint = 97,
		.p_gain_pct = 20,
		.d_gain_pct = 0,
		.i_gain_pct = 0,
	},
	.funcs = {
		.get_max = core_get_max_pstate,
		.get_max_physical = core_get_max_pstate_physical,
		.get_min = core_get_min_pstate,
		.get_turbo = core_get_turbo_pstate,
		.get_scaling = core_get_scaling,
		.get_val = core_get_val,
		.get_target_pstate = get_target_pstate_use_performance,
	},
};

static const struct cpu_defaults silvermont_params = {
	.pid_policy = {
		.sample_rate_ms = 10,
		.deadband = 0,
		.setpoint = 60,
		.p_gain_pct = 14,
		.d_gain_pct = 0,
		.i_gain_pct = 4,
	},
	.funcs = {
		.get_max = atom_get_max_pstate,
		.get_max_physical = atom_get_max_pstate,
		.get_min = atom_get_min_pstate,
		.get_turbo = atom_get_turbo_pstate,
		.get_val = atom_get_val,
		.get_scaling = silvermont_get_scaling,
		.get_vid = atom_get_vid,
		.get_target_pstate = get_target_pstate_use_cpu_load,
	},
};

static const struct cpu_defaults airmont_params = {
	.pid_policy = {
		.sample_rate_ms = 10,
		.deadband = 0,
		.setpoint = 60,
		.p_gain_pct = 14,
		.d_gain_pct = 0,
		.i_gain_pct = 4,
	},
	.funcs = {
		.get_max = atom_get_max_pstate,
		.get_max_physical = atom_get_max_pstate,
		.get_min = atom_get_min_pstate,
		.get_turbo = atom_get_turbo_pstate,
		.get_val = atom_get_val,
		.get_scaling = airmont_get_scaling,
		.get_vid = atom_get_vid,
		.get_target_pstate = get_target_pstate_use_cpu_load,
	},
};

static const struct cpu_defaults knl_params = {
	.pid_policy = {
		.sample_rate_ms = 10,
		.deadband = 0,
		.setpoint = 97,
		.p_gain_pct = 20,
		.d_gain_pct = 0,
		.i_gain_pct = 0,
	},
	.funcs = {
		.get_max = core_get_max_pstate,
		.get_max_physical = core_get_max_pstate_physical,
		.get_min = core_get_min_pstate,
		.get_turbo = knl_get_turbo_pstate,
		.get_scaling = core_get_scaling,
		.get_val = core_get_val,
		.get_target_pstate = get_target_pstate_use_performance,
	},
};

static const struct cpu_defaults bxt_params = {
	.pid_policy = {
		.sample_rate_ms = 10,
		.deadband = 0,
		.setpoint = 60,
		.p_gain_pct = 14,
		.d_gain_pct = 0,
		.i_gain_pct = 4,
	},
	.funcs = {
		.get_max = core_get_max_pstate,
		.get_max_physical = core_get_max_pstate_physical,
		.get_min = core_get_min_pstate,
		.get_turbo = core_get_turbo_pstate,
		.get_scaling = core_get_scaling,
		.get_val = core_get_val,
		.get_target_pstate = get_target_pstate_use_cpu_load,
	},
};

static void intel_pstate_get_min_max(struct cpudata *cpu, int *min, int *max)
{
	int max_perf = cpu->pstate.turbo_pstate;
	int max_perf_adj;
	int min_perf;
	struct perf_limits *perf_limits = limits;

	if (limits->no_turbo || limits->turbo_disabled)
		max_perf = cpu->pstate.max_pstate;

	if (per_cpu_limits)
		perf_limits = cpu->perf_limits;

	/*
	 * performance can be limited by user through sysfs, by cpufreq
	 * policy, or by cpu specific default values determined through
	 * experimentation.
	 */
	max_perf_adj = fp_ext_toint(max_perf * perf_limits->max_perf);
	*max = clamp_t(int, max_perf_adj,
			cpu->pstate.min_pstate, cpu->pstate.turbo_pstate);

	min_perf = fp_ext_toint(max_perf * perf_limits->min_perf);
	*min = clamp_t(int, min_perf, cpu->pstate.min_pstate, max_perf);
}

static void intel_pstate_set_pstate(struct cpudata *cpu, int pstate)
{
	trace_cpu_frequency(pstate * cpu->pstate.scaling, cpu->cpu);
	cpu->pstate.current_pstate = pstate;
	/*
	 * Generally, there is no guarantee that this code will always run on
	 * the CPU being updated, so force the register update to run on the
	 * right CPU.
	 */
	wrmsrl_on_cpu(cpu->cpu, MSR_IA32_PERF_CTL,
		      pstate_funcs.get_val(cpu, pstate));
}

static void intel_pstate_set_min_pstate(struct cpudata *cpu)
{
	intel_pstate_set_pstate(cpu, cpu->pstate.min_pstate);
}

static void intel_pstate_max_within_limits(struct cpudata *cpu)
{
	int min_pstate, max_pstate;

	update_turbo_state();
	intel_pstate_get_min_max(cpu, &min_pstate, &max_pstate);
	intel_pstate_set_pstate(cpu, max_pstate);
}

static void intel_pstate_get_cpu_pstates(struct cpudata *cpu)
{
	cpu->pstate.min_pstate = pstate_funcs.get_min();
	cpu->pstate.max_pstate = pstate_funcs.get_max();
	cpu->pstate.max_pstate_physical = pstate_funcs.get_max_physical();
	cpu->pstate.turbo_pstate = pstate_funcs.get_turbo();
	cpu->pstate.scaling = pstate_funcs.get_scaling();
	cpu->pstate.max_freq = cpu->pstate.max_pstate * cpu->pstate.scaling;
	cpu->pstate.turbo_freq = cpu->pstate.turbo_pstate * cpu->pstate.scaling;

	if (pstate_funcs.get_vid)
		pstate_funcs.get_vid(cpu);

	intel_pstate_set_min_pstate(cpu);
}

static inline void intel_pstate_calc_avg_perf(struct cpudata *cpu)
{
	struct sample *sample = &cpu->sample;

	sample->core_avg_perf = div_ext_fp(sample->aperf, sample->mperf);
}

static inline bool intel_pstate_sample(struct cpudata *cpu, u64 time)
{
	u64 aperf, mperf;
	unsigned long flags;
	u64 tsc;

	local_irq_save(flags);
	rdmsrl(MSR_IA32_APERF, aperf);
	rdmsrl(MSR_IA32_MPERF, mperf);
	tsc = rdtsc();
	if (cpu->prev_mperf == mperf || cpu->prev_tsc == tsc) {
		local_irq_restore(flags);
		return false;
	}
	local_irq_restore(flags);

	cpu->last_sample_time = cpu->sample.time;
	cpu->sample.time = time;
	cpu->sample.aperf = aperf;
	cpu->sample.mperf = mperf;
	cpu->sample.tsc =  tsc;
	cpu->sample.aperf -= cpu->prev_aperf;
	cpu->sample.mperf -= cpu->prev_mperf;
	cpu->sample.tsc -= cpu->prev_tsc;

	cpu->prev_aperf = aperf;
	cpu->prev_mperf = mperf;
	cpu->prev_tsc = tsc;
	/*
	 * First time this function is invoked in a given cycle, all of the
	 * previous sample data fields are equal to zero or stale and they must
	 * be populated with meaningful numbers for things to work, so assume
	 * that sample.time will always be reset before setting the utilization
	 * update hook and make the caller skip the sample then.
	 */
	return !!cpu->last_sample_time;
}

static inline int32_t get_avg_frequency(struct cpudata *cpu)
{
	return mul_ext_fp(cpu->sample.core_avg_perf,
			  cpu->pstate.max_pstate_physical * cpu->pstate.scaling);
}

static inline int32_t get_avg_pstate(struct cpudata *cpu)
{
	return mul_ext_fp(cpu->pstate.max_pstate_physical,
			  cpu->sample.core_avg_perf);
}

static inline int32_t get_target_pstate_use_cpu_load(struct cpudata *cpu)
{
	struct sample *sample = &cpu->sample;
	int32_t busy_frac, boost;
	int target, avg_pstate;

	busy_frac = div_fp(sample->mperf, sample->tsc);

	boost = cpu->iowait_boost;
	cpu->iowait_boost >>= 1;

	if (busy_frac < boost)
		busy_frac = boost;

	sample->busy_scaled = busy_frac * 100;

	target = limits->no_turbo || limits->turbo_disabled ?
			cpu->pstate.max_pstate : cpu->pstate.turbo_pstate;
	target += target >> 2;
	target = mul_fp(target, busy_frac);
	if (target < cpu->pstate.min_pstate)
		target = cpu->pstate.min_pstate;

	/*
	 * If the average P-state during the previous cycle was higher than the
	 * current target, add 50% of the difference to the target to reduce
	 * possible performance oscillations and offset possible performance
	 * loss related to moving the workload from one CPU to another within
	 * a package/module.
	 */
	avg_pstate = get_avg_pstate(cpu);
	if (avg_pstate > target)
		target += (avg_pstate - target) >> 1;

	return target;
}

static inline int32_t get_target_pstate_use_performance(struct cpudata *cpu)
{
	int32_t perf_scaled, max_pstate, current_pstate, sample_ratio;
	u64 duration_ns;

	/*
	 * perf_scaled is the ratio of the average P-state during the last
	 * sampling period to the P-state requested last time (in percent).
	 *
	 * That measures the system's response to the previous P-state
	 * selection.
	 */
	max_pstate = cpu->pstate.max_pstate_physical;
	current_pstate = cpu->pstate.current_pstate;
	perf_scaled = mul_ext_fp(cpu->sample.core_avg_perf,
			       div_fp(100 * max_pstate, current_pstate));

	/*
	 * Since our utilization update callback will not run unless we are
	 * in C0, check if the actual elapsed time is significantly greater (3x)
	 * than our sample interval.  If it is, then we were idle for a long
	 * enough period of time to adjust our performance metric.
	 */
	duration_ns = cpu->sample.time - cpu->last_sample_time;
	if ((s64)duration_ns > pid_params.sample_rate_ns * 3) {
		sample_ratio = div_fp(pid_params.sample_rate_ns, duration_ns);
		perf_scaled = mul_fp(perf_scaled, sample_ratio);
	} else {
		sample_ratio = div_fp(100 * cpu->sample.mperf, cpu->sample.tsc);
		if (sample_ratio < int_tofp(1))
			perf_scaled = 0;
	}

	cpu->sample.busy_scaled = perf_scaled;
	return cpu->pstate.current_pstate - pid_calc(&cpu->pid, perf_scaled);
}

static int intel_pstate_prepare_request(struct cpudata *cpu, int pstate)
{
	int max_perf, min_perf;

	intel_pstate_get_min_max(cpu, &min_perf, &max_perf);
	pstate = clamp_t(int, pstate, min_perf, max_perf);
	trace_cpu_frequency(pstate * cpu->pstate.scaling, cpu->cpu);
	return pstate;
}

static void intel_pstate_update_pstate(struct cpudata *cpu, int pstate)
{
	pstate = intel_pstate_prepare_request(cpu, pstate);
	if (pstate == cpu->pstate.current_pstate)
		return;

	cpu->pstate.current_pstate = pstate;
	wrmsrl(MSR_IA32_PERF_CTL, pstate_funcs.get_val(cpu, pstate));
}

static inline void intel_pstate_adjust_busy_pstate(struct cpudata *cpu)
{
	int from, target_pstate;
	struct sample *sample;

	from = cpu->pstate.current_pstate;

	target_pstate = cpu->policy == CPUFREQ_POLICY_PERFORMANCE ?
		cpu->pstate.turbo_pstate : pstate_funcs.get_target_pstate(cpu);
<<<<<<< HEAD
=======

	update_turbo_state();
>>>>>>> 405182c2

	intel_pstate_update_pstate(cpu, target_pstate);

	sample = &cpu->sample;
	trace_pstate_sample(mul_ext_fp(100, sample->core_avg_perf),
		fp_toint(sample->busy_scaled),
		from,
		cpu->pstate.current_pstate,
		sample->mperf,
		sample->aperf,
		sample->tsc,
		get_avg_frequency(cpu),
		fp_toint(cpu->iowait_boost * 100));
}

static void intel_pstate_update_util(struct update_util_data *data, u64 time,
				     unsigned int flags)
{
	struct cpudata *cpu = container_of(data, struct cpudata, update_util);
	u64 delta_ns;

	if (pstate_funcs.get_target_pstate == get_target_pstate_use_cpu_load) {
		if (flags & SCHED_CPUFREQ_IOWAIT) {
			cpu->iowait_boost = int_tofp(1);
		} else if (cpu->iowait_boost) {
			/* Clear iowait_boost if the CPU may have been idle. */
			delta_ns = time - cpu->last_update;
			if (delta_ns > TICK_NSEC)
				cpu->iowait_boost = 0;
		}
		cpu->last_update = time;
	}

	delta_ns = time - cpu->sample.time;
	if ((s64)delta_ns >= pid_params.sample_rate_ns) {
		bool sample_taken = intel_pstate_sample(cpu, time);

		if (sample_taken) {
			intel_pstate_calc_avg_perf(cpu);
			if (!hwp_active)
				intel_pstate_adjust_busy_pstate(cpu);
		}
	}
}

#define ICPU(model, policy) \
	{ X86_VENDOR_INTEL, 6, model, X86_FEATURE_APERFMPERF,\
			(unsigned long)&policy }

static const struct x86_cpu_id intel_pstate_cpu_ids[] = {
	ICPU(INTEL_FAM6_SANDYBRIDGE, 		core_params),
	ICPU(INTEL_FAM6_SANDYBRIDGE_X,		core_params),
	ICPU(INTEL_FAM6_ATOM_SILVERMONT1,	silvermont_params),
	ICPU(INTEL_FAM6_IVYBRIDGE,		core_params),
	ICPU(INTEL_FAM6_HASWELL_CORE,		core_params),
	ICPU(INTEL_FAM6_BROADWELL_CORE,		core_params),
	ICPU(INTEL_FAM6_IVYBRIDGE_X,		core_params),
	ICPU(INTEL_FAM6_HASWELL_X,		core_params),
	ICPU(INTEL_FAM6_HASWELL_ULT,		core_params),
	ICPU(INTEL_FAM6_HASWELL_GT3E,		core_params),
	ICPU(INTEL_FAM6_BROADWELL_GT3E,		core_params),
	ICPU(INTEL_FAM6_ATOM_AIRMONT,		airmont_params),
	ICPU(INTEL_FAM6_SKYLAKE_MOBILE,		core_params),
	ICPU(INTEL_FAM6_BROADWELL_X,		core_params),
	ICPU(INTEL_FAM6_SKYLAKE_DESKTOP,	core_params),
	ICPU(INTEL_FAM6_BROADWELL_XEON_D,	core_params),
	ICPU(INTEL_FAM6_XEON_PHI_KNL,		knl_params),
	ICPU(INTEL_FAM6_XEON_PHI_KNM,		knl_params),
	ICPU(INTEL_FAM6_ATOM_GOLDMONT,		bxt_params),
	{}
};
MODULE_DEVICE_TABLE(x86cpu, intel_pstate_cpu_ids);

static const struct x86_cpu_id intel_pstate_cpu_oob_ids[] __initconst = {
	ICPU(INTEL_FAM6_BROADWELL_XEON_D, core_params),
	ICPU(INTEL_FAM6_BROADWELL_X, core_params),
	ICPU(INTEL_FAM6_SKYLAKE_X, core_params),
	{}
};

static int intel_pstate_init_cpu(unsigned int cpunum)
{
	struct cpudata *cpu;

	cpu = all_cpu_data[cpunum];

	if (!cpu) {
		unsigned int size = sizeof(struct cpudata);

		if (per_cpu_limits)
			size += sizeof(struct perf_limits);

		cpu = kzalloc(size, GFP_KERNEL);
		if (!cpu)
			return -ENOMEM;

		all_cpu_data[cpunum] = cpu;
		if (per_cpu_limits)
			cpu->perf_limits = (struct perf_limits *)(cpu + 1);

		cpu->epp_default = -EINVAL;
		cpu->epp_powersave = -EINVAL;
		cpu->epp_saved = -EINVAL;
	}

	cpu = all_cpu_data[cpunum];

	cpu->cpu = cpunum;

	if (hwp_active) {
		intel_pstate_hwp_enable(cpu);
		pid_params.sample_rate_ms = 50;
		pid_params.sample_rate_ns = 50 * NSEC_PER_MSEC;
	}

	intel_pstate_get_cpu_pstates(cpu);

	intel_pstate_busy_pid_reset(cpu);

	pr_debug("controlling: cpu %d\n", cpunum);

	return 0;
}

static unsigned int intel_pstate_get(unsigned int cpu_num)
{
	struct cpudata *cpu = all_cpu_data[cpu_num];

	return cpu ? get_avg_frequency(cpu) : 0;
}

static void intel_pstate_set_update_util_hook(unsigned int cpu_num)
{
	struct cpudata *cpu = all_cpu_data[cpu_num];

	if (cpu->update_util_set)
		return;

	/* Prevent intel_pstate_update_util() from using stale data. */
	cpu->sample.time = 0;
	cpufreq_add_update_util_hook(cpu_num, &cpu->update_util,
				     intel_pstate_update_util);
	cpu->update_util_set = true;
}

static void intel_pstate_clear_update_util_hook(unsigned int cpu)
{
	struct cpudata *cpu_data = all_cpu_data[cpu];

	if (!cpu_data->update_util_set)
		return;

	cpufreq_remove_update_util_hook(cpu);
	cpu_data->update_util_set = false;
	synchronize_sched();
}

static void intel_pstate_set_performance_limits(struct perf_limits *limits)
{
	limits->no_turbo = 0;
	limits->turbo_disabled = 0;
	limits->max_perf_pct = 100;
	limits->max_perf = int_ext_tofp(1);
	limits->min_perf_pct = 100;
	limits->min_perf = int_ext_tofp(1);
	limits->max_policy_pct = 100;
	limits->max_sysfs_pct = 100;
	limits->min_policy_pct = 0;
	limits->min_sysfs_pct = 0;
}

static void intel_pstate_update_perf_limits(struct cpufreq_policy *policy,
					    struct perf_limits *limits)
{

	limits->max_policy_pct = DIV_ROUND_UP(policy->max * 100,
					      policy->cpuinfo.max_freq);
	limits->max_policy_pct = clamp_t(int, limits->max_policy_pct, 0, 100);
	if (policy->max == policy->min) {
		limits->min_policy_pct = limits->max_policy_pct;
	} else {
		limits->min_policy_pct = DIV_ROUND_UP(policy->min * 100,
						      policy->cpuinfo.max_freq);
		limits->min_policy_pct = clamp_t(int, limits->min_policy_pct,
						 0, 100);
	}

	/* Normalize user input to [min_policy_pct, max_policy_pct] */
	limits->min_perf_pct = max(limits->min_policy_pct,
				   limits->min_sysfs_pct);
	limits->min_perf_pct = min(limits->max_policy_pct,
				   limits->min_perf_pct);
	limits->max_perf_pct = min(limits->max_policy_pct,
				   limits->max_sysfs_pct);
	limits->max_perf_pct = max(limits->min_policy_pct,
				   limits->max_perf_pct);

	/* Make sure min_perf_pct <= max_perf_pct */
	limits->min_perf_pct = min(limits->max_perf_pct, limits->min_perf_pct);

	limits->min_perf = div_ext_fp(limits->min_perf_pct, 100);
	limits->max_perf = div_ext_fp(limits->max_perf_pct, 100);
	limits->max_perf = round_up(limits->max_perf, EXT_FRAC_BITS);
	limits->min_perf = round_up(limits->min_perf, EXT_FRAC_BITS);

	pr_debug("cpu:%d max_perf_pct:%d min_perf_pct:%d\n", policy->cpu,
		 limits->max_perf_pct, limits->min_perf_pct);
}

static int intel_pstate_set_policy(struct cpufreq_policy *policy)
{
	struct cpudata *cpu;
	struct perf_limits *perf_limits = NULL;

	if (!policy->cpuinfo.max_freq)
		return -ENODEV;

	pr_debug("set_policy cpuinfo.max %u policy->max %u\n",
		 policy->cpuinfo.max_freq, policy->max);

	cpu = all_cpu_data[policy->cpu];
	cpu->policy = policy->policy;

	if (cpu->pstate.max_pstate_physical > cpu->pstate.max_pstate &&
	    policy->max < policy->cpuinfo.max_freq &&
	    policy->max > cpu->pstate.max_pstate * cpu->pstate.scaling) {
		pr_debug("policy->max > max non turbo frequency\n");
		policy->max = policy->cpuinfo.max_freq;
	}

<<<<<<< HEAD
	if (cpu->policy == CPUFREQ_POLICY_PERFORMANCE) {
		limits = &performance_limits;
=======
	if (per_cpu_limits)
		perf_limits = cpu->perf_limits;

	mutex_lock(&intel_pstate_limits_lock);

	if (policy->policy == CPUFREQ_POLICY_PERFORMANCE) {
		if (!perf_limits) {
			limits = &performance_limits;
			perf_limits = limits;
		}
>>>>>>> 405182c2
		if (policy->max >= policy->cpuinfo.max_freq) {
			pr_debug("set performance\n");
			intel_pstate_set_performance_limits(perf_limits);
			goto out;
		}
	} else {
		pr_debug("set powersave\n");
		if (!perf_limits) {
			limits = &powersave_limits;
			perf_limits = limits;
		}

	}

	intel_pstate_update_perf_limits(policy, perf_limits);
 out:
	if (cpu->policy == CPUFREQ_POLICY_PERFORMANCE) {
		/*
		 * NOHZ_FULL CPUs need this as the governor callback may not
		 * be invoked on them.
		 */
		intel_pstate_clear_update_util_hook(policy->cpu);
		intel_pstate_max_within_limits(cpu);
	}

	intel_pstate_set_update_util_hook(policy->cpu);

	intel_pstate_hwp_set_policy(policy);

	mutex_unlock(&intel_pstate_limits_lock);

	return 0;
}

static int intel_pstate_verify_policy(struct cpufreq_policy *policy)
{
	cpufreq_verify_within_cpu_limits(policy);

	if (policy->policy != CPUFREQ_POLICY_POWERSAVE &&
	    policy->policy != CPUFREQ_POLICY_PERFORMANCE)
		return -EINVAL;

	return 0;
}

static void intel_cpufreq_stop_cpu(struct cpufreq_policy *policy)
{
	intel_pstate_set_min_pstate(all_cpu_data[policy->cpu]);
}

static void intel_pstate_stop_cpu(struct cpufreq_policy *policy)
{
	pr_debug("CPU %d exiting\n", policy->cpu);

	intel_pstate_clear_update_util_hook(policy->cpu);
	if (hwp_active)
		intel_pstate_hwp_save_state(policy);
	else
		intel_cpufreq_stop_cpu(policy);
}

static int intel_pstate_cpu_exit(struct cpufreq_policy *policy)
{
	intel_pstate_exit_perf_limits(policy);

	policy->fast_switch_possible = false;

	return 0;
}

static int __intel_pstate_cpu_init(struct cpufreq_policy *policy)
{
	struct cpudata *cpu;
	int rc;

	rc = intel_pstate_init_cpu(policy->cpu);
	if (rc)
		return rc;

	cpu = all_cpu_data[policy->cpu];

	/*
	 * We need sane value in the cpu->perf_limits, so inherit from global
	 * perf_limits limits, which are seeded with values based on the
	 * CONFIG_CPU_FREQ_DEFAULT_GOV_*, during boot up.
	 */
	if (per_cpu_limits)
		memcpy(cpu->perf_limits, limits, sizeof(struct perf_limits));

	policy->min = cpu->pstate.min_pstate * cpu->pstate.scaling;
	policy->max = cpu->pstate.turbo_pstate * cpu->pstate.scaling;

	/* cpuinfo and default policy values */
	policy->cpuinfo.min_freq = cpu->pstate.min_pstate * cpu->pstate.scaling;
	update_turbo_state();
	policy->cpuinfo.max_freq = limits->turbo_disabled ?
			cpu->pstate.max_pstate : cpu->pstate.turbo_pstate;
	policy->cpuinfo.max_freq *= cpu->pstate.scaling;

	intel_pstate_init_acpi_perf_limits(policy);
	cpumask_set_cpu(policy->cpu, policy->cpus);

	policy->fast_switch_possible = true;

	return 0;
}

static int intel_pstate_cpu_init(struct cpufreq_policy *policy)
{
	int ret = __intel_pstate_cpu_init(policy);

	if (ret)
		return ret;

	policy->cpuinfo.transition_latency = CPUFREQ_ETERNAL;
	if (limits->min_perf_pct == 100 && limits->max_perf_pct == 100)
		policy->policy = CPUFREQ_POLICY_PERFORMANCE;
	else
		policy->policy = CPUFREQ_POLICY_POWERSAVE;

	return 0;
}

static struct cpufreq_driver intel_pstate = {
	.flags		= CPUFREQ_CONST_LOOPS,
	.verify		= intel_pstate_verify_policy,
	.setpolicy	= intel_pstate_set_policy,
	.suspend	= intel_pstate_hwp_save_state,
	.resume		= intel_pstate_resume,
	.get		= intel_pstate_get,
	.init		= intel_pstate_cpu_init,
	.exit		= intel_pstate_cpu_exit,
	.stop_cpu	= intel_pstate_stop_cpu,
	.name		= "intel_pstate",
};

static int intel_cpufreq_verify_policy(struct cpufreq_policy *policy)
{
	struct cpudata *cpu = all_cpu_data[policy->cpu];
	struct perf_limits *perf_limits = limits;

	update_turbo_state();
	policy->cpuinfo.max_freq = limits->turbo_disabled ?
			cpu->pstate.max_freq : cpu->pstate.turbo_freq;

	cpufreq_verify_within_cpu_limits(policy);

	if (per_cpu_limits)
		perf_limits = cpu->perf_limits;

	intel_pstate_update_perf_limits(policy, perf_limits);

	return 0;
}

static unsigned int intel_cpufreq_turbo_update(struct cpudata *cpu,
					       struct cpufreq_policy *policy,
					       unsigned int target_freq)
{
	unsigned int max_freq;

	update_turbo_state();

	max_freq = limits->no_turbo || limits->turbo_disabled ?
			cpu->pstate.max_freq : cpu->pstate.turbo_freq;
	policy->cpuinfo.max_freq = max_freq;
	if (policy->max > max_freq)
		policy->max = max_freq;

	if (target_freq > max_freq)
		target_freq = max_freq;

	return target_freq;
}

static int intel_cpufreq_target(struct cpufreq_policy *policy,
				unsigned int target_freq,
				unsigned int relation)
{
	struct cpudata *cpu = all_cpu_data[policy->cpu];
	struct cpufreq_freqs freqs;
	int target_pstate;

	freqs.old = policy->cur;
	freqs.new = intel_cpufreq_turbo_update(cpu, policy, target_freq);

	cpufreq_freq_transition_begin(policy, &freqs);
	switch (relation) {
	case CPUFREQ_RELATION_L:
		target_pstate = DIV_ROUND_UP(freqs.new, cpu->pstate.scaling);
		break;
	case CPUFREQ_RELATION_H:
		target_pstate = freqs.new / cpu->pstate.scaling;
		break;
	default:
		target_pstate = DIV_ROUND_CLOSEST(freqs.new, cpu->pstate.scaling);
		break;
	}
	target_pstate = intel_pstate_prepare_request(cpu, target_pstate);
	if (target_pstate != cpu->pstate.current_pstate) {
		cpu->pstate.current_pstate = target_pstate;
		wrmsrl_on_cpu(policy->cpu, MSR_IA32_PERF_CTL,
			      pstate_funcs.get_val(cpu, target_pstate));
	}
	cpufreq_freq_transition_end(policy, &freqs, false);

	return 0;
}

static unsigned int intel_cpufreq_fast_switch(struct cpufreq_policy *policy,
					      unsigned int target_freq)
{
	struct cpudata *cpu = all_cpu_data[policy->cpu];
	int target_pstate;

	target_freq = intel_cpufreq_turbo_update(cpu, policy, target_freq);
	target_pstate = DIV_ROUND_UP(target_freq, cpu->pstate.scaling);
	intel_pstate_update_pstate(cpu, target_pstate);
	return target_freq;
}

static int intel_cpufreq_cpu_init(struct cpufreq_policy *policy)
{
	int ret = __intel_pstate_cpu_init(policy);

	if (ret)
		return ret;

	policy->cpuinfo.transition_latency = INTEL_CPUFREQ_TRANSITION_LATENCY;
	/* This reflects the intel_pstate_get_cpu_pstates() setting. */
	policy->cur = policy->cpuinfo.min_freq;

	return 0;
}

static struct cpufreq_driver intel_cpufreq = {
	.flags		= CPUFREQ_CONST_LOOPS,
	.verify		= intel_cpufreq_verify_policy,
	.target		= intel_cpufreq_target,
	.fast_switch	= intel_cpufreq_fast_switch,
	.init		= intel_cpufreq_cpu_init,
	.exit		= intel_pstate_cpu_exit,
	.stop_cpu	= intel_cpufreq_stop_cpu,
	.name		= "intel_cpufreq",
};

static struct cpufreq_driver *intel_pstate_driver = &intel_pstate;

static int no_load __initdata;
static int no_hwp __initdata;
static int hwp_only __initdata;
static unsigned int force_load __initdata;

static int __init intel_pstate_msrs_not_valid(void)
{
	if (!pstate_funcs.get_max() ||
	    !pstate_funcs.get_min() ||
	    !pstate_funcs.get_turbo())
		return -ENODEV;

	return 0;
}

static void __init copy_pid_params(struct pstate_adjust_policy *policy)
{
	pid_params.sample_rate_ms = policy->sample_rate_ms;
	pid_params.sample_rate_ns = pid_params.sample_rate_ms * NSEC_PER_MSEC;
	pid_params.p_gain_pct = policy->p_gain_pct;
	pid_params.i_gain_pct = policy->i_gain_pct;
	pid_params.d_gain_pct = policy->d_gain_pct;
	pid_params.deadband = policy->deadband;
	pid_params.setpoint = policy->setpoint;
}

#ifdef CONFIG_ACPI
static void intel_pstate_use_acpi_profile(void)
{
	if (acpi_gbl_FADT.preferred_profile == PM_MOBILE)
		pstate_funcs.get_target_pstate =
				get_target_pstate_use_cpu_load;
}
#else
static void intel_pstate_use_acpi_profile(void)
{
}
#endif

static void __init copy_cpu_funcs(struct pstate_funcs *funcs)
{
	pstate_funcs.get_max   = funcs->get_max;
	pstate_funcs.get_max_physical = funcs->get_max_physical;
	pstate_funcs.get_min   = funcs->get_min;
	pstate_funcs.get_turbo = funcs->get_turbo;
	pstate_funcs.get_scaling = funcs->get_scaling;
	pstate_funcs.get_val   = funcs->get_val;
	pstate_funcs.get_vid   = funcs->get_vid;
	pstate_funcs.get_target_pstate = funcs->get_target_pstate;

	intel_pstate_use_acpi_profile();
}

#ifdef CONFIG_ACPI

static bool __init intel_pstate_no_acpi_pss(void)
{
	int i;

	for_each_possible_cpu(i) {
		acpi_status status;
		union acpi_object *pss;
		struct acpi_buffer buffer = { ACPI_ALLOCATE_BUFFER, NULL };
		struct acpi_processor *pr = per_cpu(processors, i);

		if (!pr)
			continue;

		status = acpi_evaluate_object(pr->handle, "_PSS", NULL, &buffer);
		if (ACPI_FAILURE(status))
			continue;

		pss = buffer.pointer;
		if (pss && pss->type == ACPI_TYPE_PACKAGE) {
			kfree(pss);
			return false;
		}

		kfree(pss);
	}

	return true;
}

static bool __init intel_pstate_has_acpi_ppc(void)
{
	int i;

	for_each_possible_cpu(i) {
		struct acpi_processor *pr = per_cpu(processors, i);

		if (!pr)
			continue;
		if (acpi_has_method(pr->handle, "_PPC"))
			return true;
	}
	return false;
}

enum {
	PSS,
	PPC,
};

struct hw_vendor_info {
	u16  valid;
	char oem_id[ACPI_OEM_ID_SIZE];
	char oem_table_id[ACPI_OEM_TABLE_ID_SIZE];
	int  oem_pwr_table;
};

/* Hardware vendor-specific info that has its own power management modes */
static struct hw_vendor_info vendor_info[] __initdata = {
	{1, "HP    ", "ProLiant", PSS},
	{1, "ORACLE", "X4-2    ", PPC},
	{1, "ORACLE", "X4-2L   ", PPC},
	{1, "ORACLE", "X4-2B   ", PPC},
	{1, "ORACLE", "X3-2    ", PPC},
	{1, "ORACLE", "X3-2L   ", PPC},
	{1, "ORACLE", "X3-2B   ", PPC},
	{1, "ORACLE", "X4470M2 ", PPC},
	{1, "ORACLE", "X4270M3 ", PPC},
	{1, "ORACLE", "X4270M2 ", PPC},
	{1, "ORACLE", "X4170M2 ", PPC},
	{1, "ORACLE", "X4170 M3", PPC},
	{1, "ORACLE", "X4275 M3", PPC},
	{1, "ORACLE", "X6-2    ", PPC},
	{1, "ORACLE", "Sudbury ", PPC},
	{0, "", ""},
};

static bool __init intel_pstate_platform_pwr_mgmt_exists(void)
{
	struct acpi_table_header hdr;
	struct hw_vendor_info *v_info;
	const struct x86_cpu_id *id;
	u64 misc_pwr;

	id = x86_match_cpu(intel_pstate_cpu_oob_ids);
	if (id) {
		rdmsrl(MSR_MISC_PWR_MGMT, misc_pwr);
		if ( misc_pwr & (1 << 8))
			return true;
	}

	if (acpi_disabled ||
	    ACPI_FAILURE(acpi_get_table_header(ACPI_SIG_FADT, 0, &hdr)))
		return false;

	for (v_info = vendor_info; v_info->valid; v_info++) {
		if (!strncmp(hdr.oem_id, v_info->oem_id, ACPI_OEM_ID_SIZE) &&
			!strncmp(hdr.oem_table_id, v_info->oem_table_id,
						ACPI_OEM_TABLE_ID_SIZE))
			switch (v_info->oem_pwr_table) {
			case PSS:
				return intel_pstate_no_acpi_pss();
			case PPC:
				return intel_pstate_has_acpi_ppc() &&
					(!force_load);
			}
	}

	return false;
}

static void intel_pstate_request_control_from_smm(void)
{
	/*
	 * It may be unsafe to request P-states control from SMM if _PPC support
	 * has not been enabled.
	 */
	if (acpi_ppc)
		acpi_processor_pstate_control();
}
#else /* CONFIG_ACPI not enabled */
static inline bool intel_pstate_platform_pwr_mgmt_exists(void) { return false; }
static inline bool intel_pstate_has_acpi_ppc(void) { return false; }
static inline void intel_pstate_request_control_from_smm(void) {}
#endif /* CONFIG_ACPI */

static const struct x86_cpu_id hwp_support_ids[] __initconst = {
	{ X86_VENDOR_INTEL, 6, X86_MODEL_ANY, X86_FEATURE_HWP },
	{}
};

static int __init intel_pstate_init(void)
{
	int cpu, rc = 0;
	const struct x86_cpu_id *id;
	struct cpu_defaults *cpu_def;

	if (no_load)
		return -ENODEV;

	if (x86_match_cpu(hwp_support_ids) && !no_hwp) {
		copy_cpu_funcs(&core_params.funcs);
		hwp_active++;
		intel_pstate.attr = hwp_cpufreq_attrs;
		goto hwp_cpu_matched;
	}

	id = x86_match_cpu(intel_pstate_cpu_ids);
	if (!id)
		return -ENODEV;

	cpu_def = (struct cpu_defaults *)id->driver_data;

	copy_pid_params(&cpu_def->pid_policy);
	copy_cpu_funcs(&cpu_def->funcs);

	if (intel_pstate_msrs_not_valid())
		return -ENODEV;

hwp_cpu_matched:
	/*
	 * The Intel pstate driver will be ignored if the platform
	 * firmware has its own power management modes.
	 */
	if (intel_pstate_platform_pwr_mgmt_exists())
		return -ENODEV;

	pr_info("Intel P-state driver initializing\n");

	all_cpu_data = vzalloc(sizeof(void *) * num_possible_cpus());
	if (!all_cpu_data)
		return -ENOMEM;

	if (!hwp_active && hwp_only)
		goto out;

	intel_pstate_request_control_from_smm();

	rc = cpufreq_register_driver(intel_pstate_driver);
	if (rc)
		goto out;

	intel_pstate_debug_expose_params();
	intel_pstate_sysfs_expose_params();

	if (hwp_active)
		pr_info("HWP enabled\n");

	return rc;
out:
	get_online_cpus();
	for_each_online_cpu(cpu) {
		if (all_cpu_data[cpu]) {
			if (intel_pstate_driver == &intel_pstate)
				intel_pstate_clear_update_util_hook(cpu);

			kfree(all_cpu_data[cpu]);
		}
	}

	put_online_cpus();
	vfree(all_cpu_data);
	return -ENODEV;
}
device_initcall(intel_pstate_init);

static int __init intel_pstate_setup(char *str)
{
	if (!str)
		return -EINVAL;

	if (!strcmp(str, "disable")) {
		no_load = 1;
	} else if (!strcmp(str, "passive")) {
		pr_info("Passive mode enabled\n");
		intel_pstate_driver = &intel_cpufreq;
		no_hwp = 1;
	}
	if (!strcmp(str, "no_hwp")) {
		pr_info("HWP disabled\n");
		no_hwp = 1;
	}
	if (!strcmp(str, "force"))
		force_load = 1;
	if (!strcmp(str, "hwp_only"))
		hwp_only = 1;
	if (!strcmp(str, "per_cpu_perf_limits"))
		per_cpu_limits = true;

#ifdef CONFIG_ACPI
	if (!strcmp(str, "support_acpi_ppc"))
		acpi_ppc = true;
#endif

	return 0;
}
early_param("intel_pstate", intel_pstate_setup);

MODULE_AUTHOR("Dirk Brandewie <dirk.j.brandewie@intel.com>");
MODULE_DESCRIPTION("'intel_pstate' - P state driver Intel Core processors");
MODULE_LICENSE("GPL");<|MERGE_RESOLUTION|>--- conflicted
+++ resolved
@@ -864,8 +864,6 @@
 	u64 value, cap;
 
 	for_each_cpu(cpu, cpumask) {
-<<<<<<< HEAD
-=======
 		int max_perf_pct, min_perf_pct;
 		struct cpudata *cpu_data = all_cpu_data[cpu];
 		s16 epp;
@@ -873,18 +871,14 @@
 		if (per_cpu_limits)
 			perf_limits = all_cpu_data[cpu]->perf_limits;
 
->>>>>>> 405182c2
 		rdmsrl_on_cpu(cpu, MSR_HWP_CAPABILITIES, &cap);
 		hw_min = HWP_LOWEST_PERF(cap);
 		hw_max = HWP_HIGHEST_PERF(cap);
 		range = hw_max - hw_min;
 
-<<<<<<< HEAD
-=======
 		max_perf_pct = perf_limits->max_perf_pct;
 		min_perf_pct = perf_limits->min_perf_pct;
 
->>>>>>> 405182c2
 		rdmsrl_on_cpu(cpu, MSR_HWP_REQUEST, &value);
 		adj_range = min_perf_pct * range / 100;
 		min = hw_min + adj_range;
@@ -1767,11 +1761,8 @@
 
 	target_pstate = cpu->policy == CPUFREQ_POLICY_PERFORMANCE ?
 		cpu->pstate.turbo_pstate : pstate_funcs.get_target_pstate(cpu);
-<<<<<<< HEAD
-=======
 
 	update_turbo_state();
->>>>>>> 405182c2
 
 	intel_pstate_update_pstate(cpu, target_pstate);
 
@@ -2002,10 +1993,6 @@
 		policy->max = policy->cpuinfo.max_freq;
 	}
 
-<<<<<<< HEAD
-	if (cpu->policy == CPUFREQ_POLICY_PERFORMANCE) {
-		limits = &performance_limits;
-=======
 	if (per_cpu_limits)
 		perf_limits = cpu->perf_limits;
 
@@ -2016,7 +2003,6 @@
 			limits = &performance_limits;
 			perf_limits = limits;
 		}
->>>>>>> 405182c2
 		if (policy->max >= policy->cpuinfo.max_freq) {
 			pr_debug("set performance\n");
 			intel_pstate_set_performance_limits(perf_limits);
