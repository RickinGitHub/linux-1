--- conflicted
+++ resolved
@@ -1361,11 +1361,7 @@
 
 static unsigned random_level(dm_cblock_t cblock)
 {
-<<<<<<< HEAD
-	return hash_32_generic(from_cblock(cblock), 9) & (NR_CACHE_LEVELS - 1);
-=======
 	return hash_32(from_cblock(cblock), 9) & (NR_CACHE_LEVELS - 1);
->>>>>>> 405182c2
 }
 
 static int smq_load_mapping(struct dm_cache_policy *p,
