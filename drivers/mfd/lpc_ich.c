--- conflicted
+++ resolved
@@ -521,10 +521,7 @@
 		.name = "Lynx Point",
 		.iTCO_version = 2,
 		.gpio_version = ICH_V5_GPIO,
-<<<<<<< HEAD
-=======
 		.spi_type = INTEL_SPI_LPT,
->>>>>>> 2fa299a9
 	},
 	[LPC_LPT_LP] = {
 		.name = "Lynx Point_LP",
@@ -567,13 +564,10 @@
 		.name = "9 Series",
 		.iTCO_version = 2,
 		.gpio_version = ICH_V5_GPIO,
-<<<<<<< HEAD
-=======
 	},
 	[LPC_APL] = {
 		.name = "Apollo Lake SoC",
 		.spi_type = INTEL_SPI_BXT,
->>>>>>> 2fa299a9
 	},
 };
 
