--- conflicted
+++ resolved
@@ -1715,14 +1715,11 @@
 	u16 xdp_qp = 0, curr_qp;
 	int i, err;
 
-<<<<<<< HEAD
-=======
 	if (prog && prog->xdp_adjust_head) {
 		netdev_warn(dev, "Does not support bpf_xdp_adjust_head()\n");
 		return -EOPNOTSUPP;
 	}
 
->>>>>>> 2fa299a9
 	if (virtio_has_feature(vi->vdev, VIRTIO_NET_F_GUEST_TSO4) ||
 	    virtio_has_feature(vi->vdev, VIRTIO_NET_F_GUEST_TSO6) ||
 	    virtio_has_feature(vi->vdev, VIRTIO_NET_F_GUEST_ECN) ||
@@ -1906,17 +1903,12 @@
 			put_page(vi->rq[i].alloc_frag.page);
 }
 
-<<<<<<< HEAD
-static bool is_xdp_queue(struct virtnet_info *vi, int q)
-{
-=======
 static bool is_xdp_raw_buffer_queue(struct virtnet_info *vi, int q)
 {
 	/* For small receive mode always use kfree_skb variants */
 	if (!vi->mergeable_rx_bufs)
 		return false;
 
->>>>>>> 2fa299a9
 	if (q < (vi->curr_queue_pairs - vi->xdp_queue_pairs))
 		return false;
 	else if (q < vi->curr_queue_pairs)
@@ -1933,11 +1925,7 @@
 	for (i = 0; i < vi->max_queue_pairs; i++) {
 		struct virtqueue *vq = vi->sq[i].vq;
 		while ((buf = virtqueue_detach_unused_buf(vq)) != NULL) {
-<<<<<<< HEAD
-			if (!is_xdp_queue(vi, i))
-=======
 			if (!is_xdp_raw_buffer_queue(vi, i))
->>>>>>> 2fa299a9
 				dev_kfree_skb(buf);
 			else
 				put_page(virt_to_head_page(buf));
