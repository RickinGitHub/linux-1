/*
 * RTC class driver for "CMOS RTC":  PCs, ACPI, etc
 *
 * Copyright (C) 1996 Paul Gortmaker (drivers/char/rtc.c)
 * Copyright (C) 2006 David Brownell (convert to new framework)
 *
 * This program is free software; you can redistribute it and/or
 * modify it under the terms of the GNU General Public License
 * as published by the Free Software Foundation; either version
 * 2 of the License, or (at your option) any later version.
 */

/*
 * The original "cmos clock" chip was an MC146818 chip, now obsolete.
 * That defined the register interface now provided by all PCs, some
 * non-PC systems, and incorporated into ACPI.  Modern PC chipsets
 * integrate an MC146818 clone in their southbridge, and boards use
 * that instead of discrete clones like the DS12887 or M48T86.  There
 * are also clones that connect using the LPC bus.
 *
 * That register API is also used directly by various other drivers
 * (notably for integrated NVRAM), infrastructure (x86 has code to
 * bypass the RTC framework, directly reading the RTC during boot
 * and updating minutes/seconds for systems using NTP synch) and
 * utilities (like userspace 'hwclock', if no /dev node exists).
 *
 * So **ALL** calls to CMOS_READ and CMOS_WRITE must be done with
 * interrupts disabled, holding the global rtc_lock, to exclude those
 * other drivers and utilities on correctly configured systems.
 */

#define pr_fmt(fmt) KBUILD_MODNAME ": " fmt

#include <linux/kernel.h>
#include <linux/module.h>
#include <linux/init.h>
#include <linux/interrupt.h>
#include <linux/spinlock.h>
#include <linux/platform_device.h>
#include <linux/log2.h>
#include <linux/pm.h>
#include <linux/of.h>
#include <linux/of_platform.h>

/* this is for "generic access to PC-style RTC" using CMOS_READ/CMOS_WRITE */
#include <linux/mc146818rtc.h>

struct cmos_rtc {
	struct rtc_device	*rtc;
	struct device		*dev;
	int			irq;
	struct resource		*iomem;
	time64_t		alarm_expires;

	void			(*wake_on)(struct device *);
	void			(*wake_off)(struct device *);

	u8			enabled_wake;
	u8			suspend_ctrl;

	/* newer hardware extends the original register set */
	u8			day_alrm;
	u8			mon_alrm;
	u8			century;

	struct rtc_wkalrm	saved_wkalrm;
};

/* both platform and pnp busses use negative numbers for invalid irqs */
#define is_valid_irq(n)		((n) > 0)

static const char driver_name[] = "rtc_cmos";

/* The RTC_INTR register may have e.g. RTC_PF set even if RTC_PIE is clear;
 * always mask it against the irq enable bits in RTC_CONTROL.  Bit values
 * are the same: PF==PIE, AF=AIE, UF=UIE; so RTC_IRQMASK works with both.
 */
#define	RTC_IRQMASK	(RTC_PF | RTC_AF | RTC_UF)

static inline int is_intr(u8 rtc_intr)
{
	if (!(rtc_intr & RTC_IRQF))
		return 0;
	return rtc_intr & RTC_IRQMASK;
}

/*----------------------------------------------------------------*/

/* Much modern x86 hardware has HPETs (10+ MHz timers) which, because
 * many BIOS programmers don't set up "sane mode" IRQ routing, are mostly
 * used in a broken "legacy replacement" mode.  The breakage includes
 * HPET #1 hijacking the IRQ for this RTC, and being unavailable for
 * other (better) use.
 *
 * When that broken mode is in use, platform glue provides a partial
 * emulation of hardware RTC IRQ facilities using HPET #1.  We don't
 * want to use HPET for anything except those IRQs though...
 */
#ifdef CONFIG_HPET_EMULATE_RTC
#include <asm/hpet.h>
#else

static inline int is_hpet_enabled(void)
{
	return 0;
}

static inline int hpet_mask_rtc_irq_bit(unsigned long mask)
{
	return 0;
}

static inline int hpet_set_rtc_irq_bit(unsigned long mask)
{
	return 0;
}

static inline int
hpet_set_alarm_time(unsigned char hrs, unsigned char min, unsigned char sec)
{
	return 0;
}

static inline int hpet_set_periodic_freq(unsigned long freq)
{
	return 0;
}

static inline int hpet_rtc_dropped_irq(void)
{
	return 0;
}

static inline int hpet_rtc_timer_init(void)
{
	return 0;
}

extern irq_handler_t hpet_rtc_interrupt;

static inline int hpet_register_irq_handler(irq_handler_t handler)
{
	return 0;
}

static inline int hpet_unregister_irq_handler(irq_handler_t handler)
{
	return 0;
}

#endif

/*----------------------------------------------------------------*/

#ifdef RTC_PORT

/* Most newer x86 systems have two register banks, the first used
 * for RTC and NVRAM and the second only for NVRAM.  Caller must
 * own rtc_lock ... and we won't worry about access during NMI.
 */
#define can_bank2	true

static inline unsigned char cmos_read_bank2(unsigned char addr)
{
	outb(addr, RTC_PORT(2));
	return inb(RTC_PORT(3));
}

static inline void cmos_write_bank2(unsigned char val, unsigned char addr)
{
	outb(addr, RTC_PORT(2));
	outb(val, RTC_PORT(3));
}

#else

#define can_bank2	false

static inline unsigned char cmos_read_bank2(unsigned char addr)
{
	return 0;
}

static inline void cmos_write_bank2(unsigned char val, unsigned char addr)
{
}

#endif

/*----------------------------------------------------------------*/

static int cmos_read_time(struct device *dev, struct rtc_time *t)
{
	/*
	 * If pm_trace abused the RTC for storage, set the timespec to 0,
	 * which tells the caller that this RTC value is unusable.
	 */
	if (!pm_trace_rtc_valid())
		return -EIO;

	/* REVISIT:  if the clock has a "century" register, use
	 * that instead of the heuristic in mc146818_get_time().
	 * That'll make Y3K compatility (year > 2070) easy!
	 */
	mc146818_get_time(t);
	return 0;
}

static int cmos_set_time(struct device *dev, struct rtc_time *t)
{
	/* REVISIT:  set the "century" register if available
	 *
	 * NOTE: this ignores the issue whereby updating the seconds
	 * takes effect exactly 500ms after we write the register.
	 * (Also queueing and other delays before we get this far.)
	 */
	return mc146818_set_time(t);
}

static int cmos_read_alarm(struct device *dev, struct rtc_wkalrm *t)
{
	struct cmos_rtc	*cmos = dev_get_drvdata(dev);
	unsigned char	rtc_control;

	if (!is_valid_irq(cmos->irq))
		return -EIO;

	/* Basic alarms only support hour, minute, and seconds fields.
	 * Some also support day and month, for alarms up to a year in
	 * the future.
	 */

	spin_lock_irq(&rtc_lock);
	t->time.tm_sec = CMOS_READ(RTC_SECONDS_ALARM);
	t->time.tm_min = CMOS_READ(RTC_MINUTES_ALARM);
	t->time.tm_hour = CMOS_READ(RTC_HOURS_ALARM);

	if (cmos->day_alrm) {
		/* ignore upper bits on readback per ACPI spec */
		t->time.tm_mday = CMOS_READ(cmos->day_alrm) & 0x3f;
		if (!t->time.tm_mday)
			t->time.tm_mday = -1;

		if (cmos->mon_alrm) {
			t->time.tm_mon = CMOS_READ(cmos->mon_alrm);
			if (!t->time.tm_mon)
				t->time.tm_mon = -1;
		}
	}

	rtc_control = CMOS_READ(RTC_CONTROL);
	spin_unlock_irq(&rtc_lock);

	if (!(rtc_control & RTC_DM_BINARY) || RTC_ALWAYS_BCD) {
		if (((unsigned)t->time.tm_sec) < 0x60)
			t->time.tm_sec = bcd2bin(t->time.tm_sec);
		else
			t->time.tm_sec = -1;
		if (((unsigned)t->time.tm_min) < 0x60)
			t->time.tm_min = bcd2bin(t->time.tm_min);
		else
			t->time.tm_min = -1;
		if (((unsigned)t->time.tm_hour) < 0x24)
			t->time.tm_hour = bcd2bin(t->time.tm_hour);
		else
			t->time.tm_hour = -1;

		if (cmos->day_alrm) {
			if (((unsigned)t->time.tm_mday) <= 0x31)
				t->time.tm_mday = bcd2bin(t->time.tm_mday);
			else
				t->time.tm_mday = -1;

			if (cmos->mon_alrm) {
				if (((unsigned)t->time.tm_mon) <= 0x12)
					t->time.tm_mon = bcd2bin(t->time.tm_mon)-1;
				else
					t->time.tm_mon = -1;
			}
		}
	}

	t->enabled = !!(rtc_control & RTC_AIE);
	t->pending = 0;

	return 0;
}

static void cmos_checkintr(struct cmos_rtc *cmos, unsigned char rtc_control)
{
	unsigned char	rtc_intr;

	/* NOTE after changing RTC_xIE bits we always read INTR_FLAGS;
	 * allegedly some older rtcs need that to handle irqs properly
	 */
	rtc_intr = CMOS_READ(RTC_INTR_FLAGS);

	if (is_hpet_enabled())
		return;

	rtc_intr &= (rtc_control & RTC_IRQMASK) | RTC_IRQF;
	if (is_intr(rtc_intr))
		rtc_update_irq(cmos->rtc, 1, rtc_intr);
}

static void cmos_irq_enable(struct cmos_rtc *cmos, unsigned char mask)
{
	unsigned char	rtc_control;

	/* flush any pending IRQ status, notably for update irqs,
	 * before we enable new IRQs
	 */
	rtc_control = CMOS_READ(RTC_CONTROL);
	cmos_checkintr(cmos, rtc_control);

	rtc_control |= mask;
	CMOS_WRITE(rtc_control, RTC_CONTROL);
	hpet_set_rtc_irq_bit(mask);

	cmos_checkintr(cmos, rtc_control);
}

static void cmos_irq_disable(struct cmos_rtc *cmos, unsigned char mask)
{
	unsigned char	rtc_control;

	rtc_control = CMOS_READ(RTC_CONTROL);
	rtc_control &= ~mask;
	CMOS_WRITE(rtc_control, RTC_CONTROL);
	hpet_mask_rtc_irq_bit(mask);

	cmos_checkintr(cmos, rtc_control);
}

static int cmos_set_alarm(struct device *dev, struct rtc_wkalrm *t)
{
	struct cmos_rtc	*cmos = dev_get_drvdata(dev);
	unsigned char mon, mday, hrs, min, sec, rtc_control;

	if (!is_valid_irq(cmos->irq))
		return -EIO;

	mon = t->time.tm_mon + 1;
	mday = t->time.tm_mday;
	hrs = t->time.tm_hour;
	min = t->time.tm_min;
	sec = t->time.tm_sec;

	rtc_control = CMOS_READ(RTC_CONTROL);
	if (!(rtc_control & RTC_DM_BINARY) || RTC_ALWAYS_BCD) {
		/* Writing 0xff means "don't care" or "match all".  */
		mon = (mon <= 12) ? bin2bcd(mon) : 0xff;
		mday = (mday >= 1 && mday <= 31) ? bin2bcd(mday) : 0xff;
		hrs = (hrs < 24) ? bin2bcd(hrs) : 0xff;
		min = (min < 60) ? bin2bcd(min) : 0xff;
		sec = (sec < 60) ? bin2bcd(sec) : 0xff;
	}

	spin_lock_irq(&rtc_lock);

	/* next rtc irq must not be from previous alarm setting */
	cmos_irq_disable(cmos, RTC_AIE);

	/* update alarm */
	CMOS_WRITE(hrs, RTC_HOURS_ALARM);
	CMOS_WRITE(min, RTC_MINUTES_ALARM);
	CMOS_WRITE(sec, RTC_SECONDS_ALARM);

	/* the system may support an "enhanced" alarm */
	if (cmos->day_alrm) {
		CMOS_WRITE(mday, cmos->day_alrm);
		if (cmos->mon_alrm)
			CMOS_WRITE(mon, cmos->mon_alrm);
	}

	/* FIXME the HPET alarm glue currently ignores day_alrm
	 * and mon_alrm ...
	 */
	hpet_set_alarm_time(t->time.tm_hour, t->time.tm_min, t->time.tm_sec);

	if (t->enabled)
		cmos_irq_enable(cmos, RTC_AIE);

	spin_unlock_irq(&rtc_lock);

	cmos->alarm_expires = rtc_tm_to_time64(&t->time);

	return 0;
}

static int cmos_alarm_irq_enable(struct device *dev, unsigned int enabled)
{
	struct cmos_rtc	*cmos = dev_get_drvdata(dev);
	unsigned long	flags;

	if (!is_valid_irq(cmos->irq))
		return -EINVAL;

	spin_lock_irqsave(&rtc_lock, flags);

	if (enabled)
		cmos_irq_enable(cmos, RTC_AIE);
	else
		cmos_irq_disable(cmos, RTC_AIE);

	spin_unlock_irqrestore(&rtc_lock, flags);
	return 0;
}

#if IS_ENABLED(CONFIG_RTC_INTF_PROC)

static int cmos_procfs(struct device *dev, struct seq_file *seq)
{
	struct cmos_rtc	*cmos = dev_get_drvdata(dev);
	unsigned char	rtc_control, valid;

	spin_lock_irq(&rtc_lock);
	rtc_control = CMOS_READ(RTC_CONTROL);
	valid = CMOS_READ(RTC_VALID);
	spin_unlock_irq(&rtc_lock);

	/* NOTE:  at least ICH6 reports battery status using a different
	 * (non-RTC) bit; and SQWE is ignored on many current systems.
	 */
	seq_printf(seq,
		   "periodic_IRQ\t: %s\n"
		   "update_IRQ\t: %s\n"
		   "HPET_emulated\t: %s\n"
		   // "square_wave\t: %s\n"
		   "BCD\t\t: %s\n"
		   "DST_enable\t: %s\n"
		   "periodic_freq\t: %d\n"
		   "batt_status\t: %s\n",
		   (rtc_control & RTC_PIE) ? "yes" : "no",
		   (rtc_control & RTC_UIE) ? "yes" : "no",
		   is_hpet_enabled() ? "yes" : "no",
		   // (rtc_control & RTC_SQWE) ? "yes" : "no",
		   (rtc_control & RTC_DM_BINARY) ? "no" : "yes",
		   (rtc_control & RTC_DST_EN) ? "yes" : "no",
		   cmos->rtc->irq_freq,
		   (valid & RTC_VRT) ? "okay" : "dead");

	return 0;
}

#else
#define	cmos_procfs	NULL
#endif

static const struct rtc_class_ops cmos_rtc_ops = {
	.read_time		= cmos_read_time,
	.set_time		= cmos_set_time,
	.read_alarm		= cmos_read_alarm,
	.set_alarm		= cmos_set_alarm,
	.proc			= cmos_procfs,
	.alarm_irq_enable	= cmos_alarm_irq_enable,
};

/*----------------------------------------------------------------*/

/*
 * All these chips have at least 64 bytes of address space, shared by
 * RTC registers and NVRAM.  Most of those bytes of NVRAM are used
 * by boot firmware.  Modern chips have 128 or 256 bytes.
 */

#define NVRAM_OFFSET	(RTC_REG_D + 1)

static ssize_t
cmos_nvram_read(struct file *filp, struct kobject *kobj,
		struct bin_attribute *attr,
		char *buf, loff_t off, size_t count)
{
	int	retval;

	off += NVRAM_OFFSET;
	spin_lock_irq(&rtc_lock);
	for (retval = 0; count; count--, off++, retval++) {
		if (off < 128)
			*buf++ = CMOS_READ(off);
		else if (can_bank2)
			*buf++ = cmos_read_bank2(off);
		else
			break;
	}
	spin_unlock_irq(&rtc_lock);

	return retval;
}

static ssize_t
cmos_nvram_write(struct file *filp, struct kobject *kobj,
		struct bin_attribute *attr,
		char *buf, loff_t off, size_t count)
{
	struct cmos_rtc	*cmos;
	int		retval;

	cmos = dev_get_drvdata(container_of(kobj, struct device, kobj));

	/* NOTE:  on at least PCs and Ataris, the boot firmware uses a
	 * checksum on part of the NVRAM data.  That's currently ignored
	 * here.  If userspace is smart enough to know what fields of
	 * NVRAM to update, updating checksums is also part of its job.
	 */
	off += NVRAM_OFFSET;
	spin_lock_irq(&rtc_lock);
	for (retval = 0; count; count--, off++, retval++) {
		/* don't trash RTC registers */
		if (off == cmos->day_alrm
				|| off == cmos->mon_alrm
				|| off == cmos->century)
			buf++;
		else if (off < 128)
			CMOS_WRITE(*buf++, off);
		else if (can_bank2)
			cmos_write_bank2(*buf++, off);
		else
			break;
	}
	spin_unlock_irq(&rtc_lock);

	return retval;
}

static struct bin_attribute nvram = {
	.attr = {
		.name	= "nvram",
		.mode	= S_IRUGO | S_IWUSR,
	},

	.read	= cmos_nvram_read,
	.write	= cmos_nvram_write,
	/* size gets set up later */
};

/*----------------------------------------------------------------*/

static struct cmos_rtc	cmos_rtc;

static irqreturn_t cmos_interrupt(int irq, void *p)
{
	u8		irqstat;
	u8		rtc_control;

	spin_lock(&rtc_lock);

	/* When the HPET interrupt handler calls us, the interrupt
	 * status is passed as arg1 instead of the irq number.  But
	 * always clear irq status, even when HPET is in the way.
	 *
	 * Note that HPET and RTC are almost certainly out of phase,
	 * giving different IRQ status ...
	 */
	irqstat = CMOS_READ(RTC_INTR_FLAGS);
	rtc_control = CMOS_READ(RTC_CONTROL);
	if (is_hpet_enabled())
		irqstat = (unsigned long)irq & 0xF0;

	/* If we were suspended, RTC_CONTROL may not be accurate since the
	 * bios may have cleared it.
	 */
	if (!cmos_rtc.suspend_ctrl)
		irqstat &= (rtc_control & RTC_IRQMASK) | RTC_IRQF;
	else
		irqstat &= (cmos_rtc.suspend_ctrl & RTC_IRQMASK) | RTC_IRQF;

	/* All Linux RTC alarms should be treated as if they were oneshot.
	 * Similar code may be needed in system wakeup paths, in case the
	 * alarm woke the system.
	 */
	if (irqstat & RTC_AIE) {
		cmos_rtc.suspend_ctrl &= ~RTC_AIE;
		rtc_control &= ~RTC_AIE;
		CMOS_WRITE(rtc_control, RTC_CONTROL);
		hpet_mask_rtc_irq_bit(RTC_AIE);
		CMOS_READ(RTC_INTR_FLAGS);
	}
	spin_unlock(&rtc_lock);

	if (is_intr(irqstat)) {
		rtc_update_irq(p, 1, irqstat);
		return IRQ_HANDLED;
	} else
		return IRQ_NONE;
}

#ifdef	CONFIG_PNP
#define	INITSECTION

#else
#define	INITSECTION	__init
#endif

static int INITSECTION
cmos_do_probe(struct device *dev, struct resource *ports, int rtc_irq)
{
	struct cmos_rtc_board_info	*info = dev_get_platdata(dev);
	int				retval = 0;
	unsigned char			rtc_control;
	unsigned			address_space;
	u32				flags = 0;

	/* there can be only one ... */
	if (cmos_rtc.dev)
		return -EBUSY;

	if (!ports)
		return -ENODEV;

	/* Claim I/O ports ASAP, minimizing conflict with legacy driver.
	 *
	 * REVISIT non-x86 systems may instead use memory space resources
	 * (needing ioremap etc), not i/o space resources like this ...
	 */
	if (RTC_IOMAPPED)
		ports = request_region(ports->start, resource_size(ports),
				       driver_name);
	else
		ports = request_mem_region(ports->start, resource_size(ports),
					   driver_name);
	if (!ports) {
		dev_dbg(dev, "i/o registers already in use\n");
		return -EBUSY;
	}

	cmos_rtc.irq = rtc_irq;
	cmos_rtc.iomem = ports;

	/* Heuristic to deduce NVRAM size ... do what the legacy NVRAM
	 * driver did, but don't reject unknown configs.   Old hardware
	 * won't address 128 bytes.  Newer chips have multiple banks,
	 * though they may not be listed in one I/O resource.
	 */
#if	defined(CONFIG_ATARI)
	address_space = 64;
#elif defined(__i386__) || defined(__x86_64__) || defined(__arm__) \
			|| defined(__sparc__) || defined(__mips__) \
			|| defined(__powerpc__) || defined(CONFIG_MN10300)
	address_space = 128;
#else
#warning Assuming 128 bytes of RTC+NVRAM address space, not 64 bytes.
	address_space = 128;
#endif
	if (can_bank2 && ports->end > (ports->start + 1))
		address_space = 256;

	/* For ACPI systems extension info comes from the FADT.  On others,
	 * board specific setup provides it as appropriate.  Systems where
	 * the alarm IRQ isn't automatically a wakeup IRQ (like ACPI, and
	 * some almost-clones) can provide hooks to make that behave.
	 *
	 * Note that ACPI doesn't preclude putting these registers into
	 * "extended" areas of the chip, including some that we won't yet
	 * expect CMOS_READ and friends to handle.
	 */
	if (info) {
		if (info->flags)
			flags = info->flags;
		if (info->address_space)
			address_space = info->address_space;

		if (info->rtc_day_alarm && info->rtc_day_alarm < 128)
			cmos_rtc.day_alrm = info->rtc_day_alarm;
		if (info->rtc_mon_alarm && info->rtc_mon_alarm < 128)
			cmos_rtc.mon_alrm = info->rtc_mon_alarm;
		if (info->rtc_century && info->rtc_century < 128)
			cmos_rtc.century = info->rtc_century;

		if (info->wake_on && info->wake_off) {
			cmos_rtc.wake_on = info->wake_on;
			cmos_rtc.wake_off = info->wake_off;
		}
	}

	cmos_rtc.dev = dev;
	dev_set_drvdata(dev, &cmos_rtc);

	cmos_rtc.rtc = rtc_device_register(driver_name, dev,
				&cmos_rtc_ops, THIS_MODULE);
	if (IS_ERR(cmos_rtc.rtc)) {
		retval = PTR_ERR(cmos_rtc.rtc);
		goto cleanup0;
	}

	rename_region(ports, dev_name(&cmos_rtc.rtc->dev));

	spin_lock_irq(&rtc_lock);

	if (!(flags & CMOS_RTC_FLAGS_NOFREQ)) {
		/* force periodic irq to CMOS reset default of 1024Hz;
		 *
		 * REVISIT it's been reported that at least one x86_64 ALI
		 * mobo doesn't use 32KHz here ... for portability we might
		 * need to do something about other clock frequencies.
		 */
		cmos_rtc.rtc->irq_freq = 1024;
		hpet_set_periodic_freq(cmos_rtc.rtc->irq_freq);
		CMOS_WRITE(RTC_REF_CLCK_32KHZ | 0x06, RTC_FREQ_SELECT);
	}

	/* disable irqs */
	if (is_valid_irq(rtc_irq))
		cmos_irq_disable(&cmos_rtc, RTC_PIE | RTC_AIE | RTC_UIE);

	rtc_control = CMOS_READ(RTC_CONTROL);

	spin_unlock_irq(&rtc_lock);

	/* FIXME:
	 * <asm-generic/rtc.h> doesn't know 12-hour mode either.
	 */
	if (is_valid_irq(rtc_irq) && !(rtc_control & RTC_24H)) {
		dev_warn(dev, "only 24-hr supported\n");
		retval = -ENXIO;
		goto cleanup1;
	}

	hpet_rtc_timer_init();

	if (is_valid_irq(rtc_irq)) {
		irq_handler_t rtc_cmos_int_handler;

		if (is_hpet_enabled()) {
			rtc_cmos_int_handler = hpet_rtc_interrupt;
			retval = hpet_register_irq_handler(cmos_interrupt);
			if (retval) {
				hpet_mask_rtc_irq_bit(RTC_IRQMASK);
				dev_warn(dev, "hpet_register_irq_handler "
						" failed in rtc_init().");
				goto cleanup1;
			}
		} else
			rtc_cmos_int_handler = cmos_interrupt;

		retval = request_irq(rtc_irq, rtc_cmos_int_handler,
				IRQF_SHARED, dev_name(&cmos_rtc.rtc->dev),
				cmos_rtc.rtc);
		if (retval < 0) {
			dev_dbg(dev, "IRQ %d is already in use\n", rtc_irq);
			goto cleanup1;
		}
	}

	/* export at least the first block of NVRAM */
	nvram.size = address_space - NVRAM_OFFSET;
	retval = sysfs_create_bin_file(&dev->kobj, &nvram);
	if (retval < 0) {
		dev_dbg(dev, "can't create nvram file? %d\n", retval);
		goto cleanup2;
	}

	dev_info(dev, "%s%s, %zd bytes nvram%s\n",
		!is_valid_irq(rtc_irq) ? "no alarms" :
			cmos_rtc.mon_alrm ? "alarms up to one year" :
			cmos_rtc.day_alrm ? "alarms up to one month" :
			"alarms up to one day",
		cmos_rtc.century ? ", y3k" : "",
		nvram.size,
		is_hpet_enabled() ? ", hpet irqs" : "");

	return 0;

cleanup2:
	if (is_valid_irq(rtc_irq))
		free_irq(rtc_irq, cmos_rtc.rtc);
cleanup1:
	cmos_rtc.dev = NULL;
	rtc_device_unregister(cmos_rtc.rtc);
cleanup0:
	if (RTC_IOMAPPED)
		release_region(ports->start, resource_size(ports));
	else
		release_mem_region(ports->start, resource_size(ports));
	return retval;
}

static void cmos_do_shutdown(int rtc_irq)
{
	spin_lock_irq(&rtc_lock);
	if (is_valid_irq(rtc_irq))
		cmos_irq_disable(&cmos_rtc, RTC_IRQMASK);
	spin_unlock_irq(&rtc_lock);
}

static void cmos_do_remove(struct device *dev)
{
	struct cmos_rtc	*cmos = dev_get_drvdata(dev);
	struct resource *ports;

	cmos_do_shutdown(cmos->irq);

	sysfs_remove_bin_file(&dev->kobj, &nvram);

	if (is_valid_irq(cmos->irq)) {
		free_irq(cmos->irq, cmos->rtc);
		hpet_unregister_irq_handler(cmos_interrupt);
	}

	rtc_device_unregister(cmos->rtc);
	cmos->rtc = NULL;

	ports = cmos->iomem;
	if (RTC_IOMAPPED)
		release_region(ports->start, resource_size(ports));
	else
		release_mem_region(ports->start, resource_size(ports));
	cmos->iomem = NULL;

	cmos->dev = NULL;
}

static int cmos_aie_poweroff(struct device *dev)
{
	struct cmos_rtc	*cmos = dev_get_drvdata(dev);
	struct rtc_time now;
	time64_t t_now;
	int retval = 0;
	unsigned char rtc_control;

	if (!cmos->alarm_expires)
		return -EINVAL;

	spin_lock_irq(&rtc_lock);
	rtc_control = CMOS_READ(RTC_CONTROL);
	spin_unlock_irq(&rtc_lock);

	/* We only care about the situation where AIE is disabled. */
	if (rtc_control & RTC_AIE)
		return -EBUSY;

	cmos_read_time(dev, &now);
	t_now = rtc_tm_to_time64(&now);

	/*
	 * When enabling "RTC wake-up" in BIOS setup, the machine reboots
	 * automatically right after shutdown on some buggy boxes.
	 * This automatic rebooting issue won't happen when the alarm
	 * time is larger than now+1 seconds.
	 *
	 * If the alarm time is equal to now+1 seconds, the issue can be
	 * prevented by cancelling the alarm.
	 */
	if (cmos->alarm_expires == t_now + 1) {
		struct rtc_wkalrm alarm;

		/* Cancel the AIE timer by configuring the past time. */
		rtc_time64_to_tm(t_now - 1, &alarm.time);
		alarm.enabled = 0;
		retval = cmos_set_alarm(dev, &alarm);
	} else if (cmos->alarm_expires > t_now + 1) {
		retval = -EBUSY;
	}

	return retval;
}

static int cmos_suspend(struct device *dev)
{
	struct cmos_rtc	*cmos = dev_get_drvdata(dev);
	unsigned char	tmp;

	/* only the alarm might be a wakeup event source */
	spin_lock_irq(&rtc_lock);
	cmos->suspend_ctrl = tmp = CMOS_READ(RTC_CONTROL);
	if (tmp & (RTC_PIE|RTC_AIE|RTC_UIE)) {
		unsigned char	mask;

		if (device_may_wakeup(dev))
			mask = RTC_IRQMASK & ~RTC_AIE;
		else
			mask = RTC_IRQMASK;
		tmp &= ~mask;
		CMOS_WRITE(tmp, RTC_CONTROL);
		hpet_mask_rtc_irq_bit(mask);

		cmos_checkintr(cmos, tmp);
	}
	spin_unlock_irq(&rtc_lock);

	if (tmp & RTC_AIE) {
		cmos->enabled_wake = 1;
		if (cmos->wake_on)
			cmos->wake_on(dev);
		else
			enable_irq_wake(cmos->irq);
	}

	cmos_read_alarm(dev, &cmos->saved_wkalrm);

	dev_dbg(dev, "suspend%s, ctrl %02x\n",
			(tmp & RTC_AIE) ? ", alarm may wake" : "",
			tmp);

	return 0;
}

/* We want RTC alarms to wake us from e.g. ACPI G2/S5 "soft off", even
 * after a detour through G3 "mechanical off", although the ACPI spec
 * says wakeup should only work from G1/S4 "hibernate".  To most users,
 * distinctions between S4 and S5 are pointless.  So when the hardware
 * allows, don't draw that distinction.
 */
static inline int cmos_poweroff(struct device *dev)
{
	if (!IS_ENABLED(CONFIG_PM))
		return -ENOSYS;

	return cmos_suspend(dev);
}

static void cmos_check_wkalrm(struct device *dev)
{
	struct cmos_rtc *cmos = dev_get_drvdata(dev);
	struct rtc_wkalrm current_alarm;
	time64_t t_current_expires;
	time64_t t_saved_expires;

	cmos_read_alarm(dev, &current_alarm);
	t_current_expires = rtc_tm_to_time64(&current_alarm.time);
	t_saved_expires = rtc_tm_to_time64(&cmos->saved_wkalrm.time);
	if (t_current_expires != t_saved_expires ||
	    cmos->saved_wkalrm.enabled != current_alarm.enabled) {
		cmos_set_alarm(dev, &cmos->saved_wkalrm);
	}
}
<<<<<<< HEAD

static void cmos_check_acpi_rtc_status(struct device *dev,
				       unsigned char *rtc_control);

=======

static void cmos_check_acpi_rtc_status(struct device *dev,
				       unsigned char *rtc_control);

>>>>>>> 405182c2
static int __maybe_unused cmos_resume(struct device *dev)
{
	struct cmos_rtc	*cmos = dev_get_drvdata(dev);
	unsigned char tmp;

	if (cmos->enabled_wake) {
		if (cmos->wake_off)
			cmos->wake_off(dev);
		else
			disable_irq_wake(cmos->irq);
		cmos->enabled_wake = 0;
	}

	/* The BIOS might have changed the alarm, restore it */
	cmos_check_wkalrm(dev);

	spin_lock_irq(&rtc_lock);
	tmp = cmos->suspend_ctrl;
	cmos->suspend_ctrl = 0;
	/* re-enable any irqs previously active */
	if (tmp & RTC_IRQMASK) {
		unsigned char	mask;

		if (device_may_wakeup(dev))
			hpet_rtc_timer_init();

		do {
			CMOS_WRITE(tmp, RTC_CONTROL);
			hpet_set_rtc_irq_bit(tmp & RTC_IRQMASK);

			mask = CMOS_READ(RTC_INTR_FLAGS);
			mask &= (tmp & RTC_IRQMASK) | RTC_IRQF;
			if (!is_hpet_enabled() || !is_intr(mask))
				break;

			/* force one-shot behavior if HPET blocked
			 * the wake alarm's irq
			 */
			rtc_update_irq(cmos->rtc, 1, mask);
			tmp &= ~RTC_AIE;
			hpet_mask_rtc_irq_bit(RTC_AIE);
		} while (mask & RTC_AIE);

		if (tmp & RTC_AIE)
			cmos_check_acpi_rtc_status(dev, &tmp);
	}
	spin_unlock_irq(&rtc_lock);

	dev_dbg(dev, "resume, ctrl %02x\n", tmp);

	return 0;
}

static SIMPLE_DEV_PM_OPS(cmos_pm_ops, cmos_suspend, cmos_resume);

/*----------------------------------------------------------------*/

/* On non-x86 systems, a "CMOS" RTC lives most naturally on platform_bus.
 * ACPI systems always list these as PNPACPI devices, and pre-ACPI PCs
 * probably list them in similar PNPBIOS tables; so PNP is more common.
 *
 * We don't use legacy "poke at the hardware" probing.  Ancient PCs that
 * predate even PNPBIOS should set up platform_bus devices.
 */

#ifdef	CONFIG_ACPI

#include <linux/acpi.h>

static u32 rtc_handler(void *context)
{
	struct device *dev = context;
	struct cmos_rtc *cmos = dev_get_drvdata(dev);
	unsigned char rtc_control = 0;
	unsigned char rtc_intr;
	unsigned long flags;

	spin_lock_irqsave(&rtc_lock, flags);
	if (cmos_rtc.suspend_ctrl)
		rtc_control = CMOS_READ(RTC_CONTROL);
	if (rtc_control & RTC_AIE) {
		cmos_rtc.suspend_ctrl &= ~RTC_AIE;
		CMOS_WRITE(rtc_control, RTC_CONTROL);
		rtc_intr = CMOS_READ(RTC_INTR_FLAGS);
		rtc_update_irq(cmos->rtc, 1, rtc_intr);
	}
	spin_unlock_irqrestore(&rtc_lock, flags);

	pm_wakeup_event(dev, 0);
	acpi_clear_event(ACPI_EVENT_RTC);
	acpi_disable_event(ACPI_EVENT_RTC, 0);
	return ACPI_INTERRUPT_HANDLED;
}

static inline void rtc_wake_setup(struct device *dev)
{
	acpi_install_fixed_event_handler(ACPI_EVENT_RTC, rtc_handler, dev);
	/*
	 * After the RTC handler is installed, the Fixed_RTC event should
	 * be disabled. Only when the RTC alarm is set will it be enabled.
	 */
	acpi_clear_event(ACPI_EVENT_RTC);
	acpi_disable_event(ACPI_EVENT_RTC, 0);
}

static void rtc_wake_on(struct device *dev)
{
	acpi_clear_event(ACPI_EVENT_RTC);
	acpi_enable_event(ACPI_EVENT_RTC, 0);
}

static void rtc_wake_off(struct device *dev)
{
	acpi_disable_event(ACPI_EVENT_RTC, 0);
}

/* Every ACPI platform has a mc146818 compatible "cmos rtc".  Here we find
 * its device node and pass extra config data.  This helps its driver use
 * capabilities that the now-obsolete mc146818 didn't have, and informs it
 * that this board's RTC is wakeup-capable (per ACPI spec).
 */
static struct cmos_rtc_board_info acpi_rtc_info;

static void cmos_wake_setup(struct device *dev)
{
	if (acpi_disabled)
		return;

	rtc_wake_setup(dev);
	acpi_rtc_info.wake_on = rtc_wake_on;
	acpi_rtc_info.wake_off = rtc_wake_off;

	/* workaround bug in some ACPI tables */
	if (acpi_gbl_FADT.month_alarm && !acpi_gbl_FADT.day_alarm) {
		dev_dbg(dev, "bogus FADT month_alarm (%d)\n",
			acpi_gbl_FADT.month_alarm);
		acpi_gbl_FADT.month_alarm = 0;
	}

	acpi_rtc_info.rtc_day_alarm = acpi_gbl_FADT.day_alarm;
	acpi_rtc_info.rtc_mon_alarm = acpi_gbl_FADT.month_alarm;
	acpi_rtc_info.rtc_century = acpi_gbl_FADT.century;

	/* NOTE:  S4_RTC_WAKE is NOT currently useful to Linux */
	if (acpi_gbl_FADT.flags & ACPI_FADT_S4_RTC_WAKE)
		dev_info(dev, "RTC can wake from S4\n");

	dev->platform_data = &acpi_rtc_info;

	/* RTC always wakes from S1/S2/S3, and often S4/STD */
	device_init_wakeup(dev, 1);
}

static void cmos_check_acpi_rtc_status(struct device *dev,
				       unsigned char *rtc_control)
{
	struct cmos_rtc *cmos = dev_get_drvdata(dev);
	acpi_event_status rtc_status;
	acpi_status status;

	if (acpi_gbl_FADT.flags & ACPI_FADT_FIXED_RTC)
		return;

	status = acpi_get_event_status(ACPI_EVENT_RTC, &rtc_status);
	if (ACPI_FAILURE(status)) {
		dev_err(dev, "Could not get RTC status\n");
	} else if (rtc_status & ACPI_EVENT_FLAG_SET) {
		unsigned char mask;
		*rtc_control &= ~RTC_AIE;
		CMOS_WRITE(*rtc_control, RTC_CONTROL);
		mask = CMOS_READ(RTC_INTR_FLAGS);
		rtc_update_irq(cmos->rtc, 1, mask);
	}
}

#else

static void cmos_wake_setup(struct device *dev)
{
}

static void cmos_check_acpi_rtc_status(struct device *dev,
				       unsigned char *rtc_control)
{
}

#endif

#ifdef	CONFIG_PNP

#include <linux/pnp.h>

static int cmos_pnp_probe(struct pnp_dev *pnp, const struct pnp_device_id *id)
{
	cmos_wake_setup(&pnp->dev);

	if (pnp_port_start(pnp, 0) == 0x70 && !pnp_irq_valid(pnp, 0))
		/* Some machines contain a PNP entry for the RTC, but
		 * don't define the IRQ. It should always be safe to
		 * hardcode it in these cases
		 */
		return cmos_do_probe(&pnp->dev,
				pnp_get_resource(pnp, IORESOURCE_IO, 0), 8);
	else
		return cmos_do_probe(&pnp->dev,
				pnp_get_resource(pnp, IORESOURCE_IO, 0),
				pnp_irq(pnp, 0));
}

static void cmos_pnp_remove(struct pnp_dev *pnp)
{
	cmos_do_remove(&pnp->dev);
}

static void cmos_pnp_shutdown(struct pnp_dev *pnp)
{
	struct device *dev = &pnp->dev;
	struct cmos_rtc	*cmos = dev_get_drvdata(dev);

	if (system_state == SYSTEM_POWER_OFF) {
		int retval = cmos_poweroff(dev);

		if (cmos_aie_poweroff(dev) < 0 && !retval)
			return;
	}

	cmos_do_shutdown(cmos->irq);
}

static const struct pnp_device_id rtc_ids[] = {
	{ .id = "PNP0b00", },
	{ .id = "PNP0b01", },
	{ .id = "PNP0b02", },
	{ },
};
MODULE_DEVICE_TABLE(pnp, rtc_ids);

static struct pnp_driver cmos_pnp_driver = {
	.name		= (char *) driver_name,
	.id_table	= rtc_ids,
	.probe		= cmos_pnp_probe,
	.remove		= cmos_pnp_remove,
	.shutdown	= cmos_pnp_shutdown,

	/* flag ensures resume() gets called, and stops syslog spam */
	.flags		= PNP_DRIVER_RES_DO_NOT_CHANGE,
	.driver		= {
			.pm = &cmos_pm_ops,
	},
};

#endif	/* CONFIG_PNP */

#ifdef CONFIG_OF
static const struct of_device_id of_cmos_match[] = {
	{
		.compatible = "motorola,mc146818",
	},
	{ },
};
MODULE_DEVICE_TABLE(of, of_cmos_match);

static __init void cmos_of_init(struct platform_device *pdev)
{
	struct device_node *node = pdev->dev.of_node;
	struct rtc_time time;
	int ret;
	const __be32 *val;

	if (!node)
		return;

	val = of_get_property(node, "ctrl-reg", NULL);
	if (val)
		CMOS_WRITE(be32_to_cpup(val), RTC_CONTROL);

	val = of_get_property(node, "freq-reg", NULL);
	if (val)
		CMOS_WRITE(be32_to_cpup(val), RTC_FREQ_SELECT);

	cmos_read_time(&pdev->dev, &time);
	ret = rtc_valid_tm(&time);
	if (ret) {
		struct rtc_time def_time = {
			.tm_year = 1,
			.tm_mday = 1,
		};
		cmos_set_time(&pdev->dev, &def_time);
	}
}
#else
static inline void cmos_of_init(struct platform_device *pdev) {}
#endif
/*----------------------------------------------------------------*/

/* Platform setup should have set up an RTC device, when PNP is
 * unavailable ... this could happen even on (older) PCs.
 */

static int __init cmos_platform_probe(struct platform_device *pdev)
{
	struct resource *resource;
	int irq;

	cmos_of_init(pdev);
	cmos_wake_setup(&pdev->dev);

	if (RTC_IOMAPPED)
		resource = platform_get_resource(pdev, IORESOURCE_IO, 0);
	else
		resource = platform_get_resource(pdev, IORESOURCE_MEM, 0);
	irq = platform_get_irq(pdev, 0);
	if (irq < 0)
		irq = -1;

	return cmos_do_probe(&pdev->dev, resource, irq);
}

static int cmos_platform_remove(struct platform_device *pdev)
{
	cmos_do_remove(&pdev->dev);
	return 0;
}

static void cmos_platform_shutdown(struct platform_device *pdev)
{
	struct device *dev = &pdev->dev;
	struct cmos_rtc	*cmos = dev_get_drvdata(dev);

	if (system_state == SYSTEM_POWER_OFF) {
		int retval = cmos_poweroff(dev);

		if (cmos_aie_poweroff(dev) < 0 && !retval)
			return;
	}

	cmos_do_shutdown(cmos->irq);
}

/* work with hotplug and coldplug */
MODULE_ALIAS("platform:rtc_cmos");

static struct platform_driver cmos_platform_driver = {
	.remove		= cmos_platform_remove,
	.shutdown	= cmos_platform_shutdown,
	.driver = {
		.name		= driver_name,
		.pm		= &cmos_pm_ops,
		.of_match_table = of_match_ptr(of_cmos_match),
	}
};

#ifdef CONFIG_PNP
static bool pnp_driver_registered;
#endif
static bool platform_driver_registered;

static int __init cmos_init(void)
{
	int retval = 0;

#ifdef	CONFIG_PNP
	retval = pnp_register_driver(&cmos_pnp_driver);
	if (retval == 0)
		pnp_driver_registered = true;
#endif

	if (!cmos_rtc.dev) {
		retval = platform_driver_probe(&cmos_platform_driver,
					       cmos_platform_probe);
		if (retval == 0)
			platform_driver_registered = true;
	}

	if (retval == 0)
		return 0;

#ifdef	CONFIG_PNP
	if (pnp_driver_registered)
		pnp_unregister_driver(&cmos_pnp_driver);
#endif
	return retval;
}
module_init(cmos_init);

static void __exit cmos_exit(void)
{
#ifdef	CONFIG_PNP
	if (pnp_driver_registered)
		pnp_unregister_driver(&cmos_pnp_driver);
#endif
	if (platform_driver_registered)
		platform_driver_unregister(&cmos_platform_driver);
}
module_exit(cmos_exit);


MODULE_AUTHOR("David Brownell");
MODULE_DESCRIPTION("Driver for PC-style 'CMOS' RTCs");
MODULE_LICENSE("GPL");<|MERGE_RESOLUTION|>--- conflicted
+++ resolved
@@ -924,17 +924,10 @@
 		cmos_set_alarm(dev, &cmos->saved_wkalrm);
 	}
 }
-<<<<<<< HEAD
 
 static void cmos_check_acpi_rtc_status(struct device *dev,
 				       unsigned char *rtc_control);
 
-=======
-
-static void cmos_check_acpi_rtc_status(struct device *dev,
-				       unsigned char *rtc_control);
-
->>>>>>> 405182c2
 static int __maybe_unused cmos_resume(struct device *dev)
 {
 	struct cmos_rtc	*cmos = dev_get_drvdata(dev);
