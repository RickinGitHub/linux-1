/*
 * NVM Express device driver
 * Copyright (c) 2011-2014, Intel Corporation.
 *
 * This program is free software; you can redistribute it and/or modify it
 * under the terms and conditions of the GNU General Public License,
 * version 2, as published by the Free Software Foundation.
 *
 * This program is distributed in the hope it will be useful, but WITHOUT
 * ANY WARRANTY; without even the implied warranty of MERCHANTABILITY or
 * FITNESS FOR A PARTICULAR PURPOSE.  See the GNU General Public License for
 * more details.
 */

#include <linux/blkdev.h>
#include <linux/blk-mq.h>
#include <linux/delay.h>
#include <linux/errno.h>
#include <linux/hdreg.h>
#include <linux/kernel.h>
#include <linux/module.h>
#include <linux/list_sort.h>
#include <linux/slab.h>
#include <linux/types.h>
#include <linux/pr.h>
#include <linux/ptrace.h>
#include <linux/nvme_ioctl.h>
#include <linux/t10-pi.h>
#include <scsi/sg.h>
#include <asm/unaligned.h>

#include "nvme.h"
#include "fabrics.h"

#define NVME_MINORS		(1U << MINORBITS)

unsigned char admin_timeout = 60;
module_param(admin_timeout, byte, 0644);
MODULE_PARM_DESC(admin_timeout, "timeout in seconds for admin commands");
EXPORT_SYMBOL_GPL(admin_timeout);

unsigned char nvme_io_timeout = 30;
module_param_named(io_timeout, nvme_io_timeout, byte, 0644);
MODULE_PARM_DESC(io_timeout, "timeout in seconds for I/O");
EXPORT_SYMBOL_GPL(nvme_io_timeout);

unsigned char shutdown_timeout = 5;
module_param(shutdown_timeout, byte, 0644);
MODULE_PARM_DESC(shutdown_timeout, "timeout in seconds for controller shutdown");

unsigned int nvme_max_retries = 5;
module_param_named(max_retries, nvme_max_retries, uint, 0644);
MODULE_PARM_DESC(max_retries, "max number of retries a command may have");
EXPORT_SYMBOL_GPL(nvme_max_retries);

static int nvme_char_major;
module_param(nvme_char_major, int, 0);

static LIST_HEAD(nvme_ctrl_list);
static DEFINE_SPINLOCK(dev_list_lock);

static struct class *nvme_class;

void nvme_cancel_request(struct request *req, void *data, bool reserved)
{
	int status;

	if (!blk_mq_request_started(req))
		return;

	dev_dbg_ratelimited(((struct nvme_ctrl *) data)->device,
				"Cancelling I/O %d", req->tag);

	status = NVME_SC_ABORT_REQ;
	if (blk_queue_dying(req->q))
		status |= NVME_SC_DNR;
	blk_mq_complete_request(req, status);
}
EXPORT_SYMBOL_GPL(nvme_cancel_request);

bool nvme_change_ctrl_state(struct nvme_ctrl *ctrl,
		enum nvme_ctrl_state new_state)
{
	enum nvme_ctrl_state old_state;
	bool changed = false;

	spin_lock_irq(&ctrl->lock);

	old_state = ctrl->state;
	switch (new_state) {
	case NVME_CTRL_LIVE:
		switch (old_state) {
		case NVME_CTRL_NEW:
		case NVME_CTRL_RESETTING:
		case NVME_CTRL_RECONNECTING:
			changed = true;
			/* FALLTHRU */
		default:
			break;
		}
		break;
	case NVME_CTRL_RESETTING:
		switch (old_state) {
		case NVME_CTRL_NEW:
		case NVME_CTRL_LIVE:
		case NVME_CTRL_RECONNECTING:
			changed = true;
			/* FALLTHRU */
		default:
			break;
		}
		break;
	case NVME_CTRL_RECONNECTING:
		switch (old_state) {
		case NVME_CTRL_LIVE:
			changed = true;
			/* FALLTHRU */
		default:
			break;
		}
		break;
	case NVME_CTRL_DELETING:
		switch (old_state) {
		case NVME_CTRL_LIVE:
		case NVME_CTRL_RESETTING:
		case NVME_CTRL_RECONNECTING:
			changed = true;
			/* FALLTHRU */
		default:
			break;
		}
		break;
	case NVME_CTRL_DEAD:
		switch (old_state) {
		case NVME_CTRL_DELETING:
			changed = true;
			/* FALLTHRU */
		default:
			break;
		}
		break;
	default:
		break;
	}

	if (changed)
		ctrl->state = new_state;

	spin_unlock_irq(&ctrl->lock);

	return changed;
}
EXPORT_SYMBOL_GPL(nvme_change_ctrl_state);

static void nvme_free_ns(struct kref *kref)
{
	struct nvme_ns *ns = container_of(kref, struct nvme_ns, kref);

	if (ns->ndev)
		nvme_nvm_unregister(ns);

	if (ns->disk) {
		spin_lock(&dev_list_lock);
		ns->disk->private_data = NULL;
		spin_unlock(&dev_list_lock);
	}

	put_disk(ns->disk);
	ida_simple_remove(&ns->ctrl->ns_ida, ns->instance);
	nvme_put_ctrl(ns->ctrl);
	kfree(ns);
}

static void nvme_put_ns(struct nvme_ns *ns)
{
	kref_put(&ns->kref, nvme_free_ns);
}

static struct nvme_ns *nvme_get_ns_from_disk(struct gendisk *disk)
{
	struct nvme_ns *ns;

	spin_lock(&dev_list_lock);
	ns = disk->private_data;
	if (ns) {
		if (!kref_get_unless_zero(&ns->kref))
			goto fail;
		if (!try_module_get(ns->ctrl->ops->module))
			goto fail_put_ns;
	}
	spin_unlock(&dev_list_lock);

	return ns;

fail_put_ns:
	kref_put(&ns->kref, nvme_free_ns);
fail:
	spin_unlock(&dev_list_lock);
	return NULL;
}

void nvme_requeue_req(struct request *req)
{
	blk_mq_requeue_request(req, !blk_mq_queue_stopped(req->q));
}
EXPORT_SYMBOL_GPL(nvme_requeue_req);

struct request *nvme_alloc_request(struct request_queue *q,
		struct nvme_command *cmd, unsigned int flags, int qid)
{
	struct request *req;

	if (qid == NVME_QID_ANY) {
		req = blk_mq_alloc_request(q, nvme_is_write(cmd), flags);
	} else {
		req = blk_mq_alloc_request_hctx(q, nvme_is_write(cmd), flags,
				qid ? qid - 1 : 0);
	}
	if (IS_ERR(req))
		return req;

	req->cmd_type = REQ_TYPE_DRV_PRIV;
	req->cmd_flags |= REQ_FAILFAST_DRIVER;
	nvme_req(req)->cmd = cmd;

	return req;
}
EXPORT_SYMBOL_GPL(nvme_alloc_request);

static inline void nvme_setup_flush(struct nvme_ns *ns,
		struct nvme_command *cmnd)
{
	memset(cmnd, 0, sizeof(*cmnd));
	cmnd->common.opcode = nvme_cmd_flush;
	cmnd->common.nsid = cpu_to_le32(ns->ns_id);
}

static inline int nvme_setup_discard(struct nvme_ns *ns, struct request *req,
		struct nvme_command *cmnd)
{
	struct nvme_dsm_range *range;
	unsigned int nr_bytes = blk_rq_bytes(req);

	range = kmalloc(sizeof(*range), GFP_ATOMIC);
	if (!range)
		return BLK_MQ_RQ_QUEUE_BUSY;

	range->cattr = cpu_to_le32(0);
	range->nlb = cpu_to_le32(nr_bytes >> ns->lba_shift);
	range->slba = cpu_to_le64(nvme_block_nr(ns, blk_rq_pos(req)));

	memset(cmnd, 0, sizeof(*cmnd));
	cmnd->dsm.opcode = nvme_cmd_dsm;
	cmnd->dsm.nsid = cpu_to_le32(ns->ns_id);
	cmnd->dsm.nr = 0;
	cmnd->dsm.attributes = cpu_to_le32(NVME_DSMGMT_AD);

	req->special_vec.bv_page = virt_to_page(range);
	req->special_vec.bv_offset = offset_in_page(range);
	req->special_vec.bv_len = sizeof(*range);
	req->rq_flags |= RQF_SPECIAL_PAYLOAD;

	return BLK_MQ_RQ_QUEUE_OK;
}

static inline void nvme_setup_rw(struct nvme_ns *ns, struct request *req,
		struct nvme_command *cmnd)
{
	u16 control = 0;
	u32 dsmgmt = 0;

	if (req->cmd_flags & REQ_FUA)
		control |= NVME_RW_FUA;
	if (req->cmd_flags & (REQ_FAILFAST_DEV | REQ_RAHEAD))
		control |= NVME_RW_LR;

	if (req->cmd_flags & REQ_RAHEAD)
		dsmgmt |= NVME_RW_DSM_FREQ_PREFETCH;

	memset(cmnd, 0, sizeof(*cmnd));
	cmnd->rw.opcode = (rq_data_dir(req) ? nvme_cmd_write : nvme_cmd_read);
	cmnd->rw.nsid = cpu_to_le32(ns->ns_id);
	cmnd->rw.slba = cpu_to_le64(nvme_block_nr(ns, blk_rq_pos(req)));
	cmnd->rw.length = cpu_to_le16((blk_rq_bytes(req) >> ns->lba_shift) - 1);

	if (ns->ms) {
		switch (ns->pi_type) {
		case NVME_NS_DPS_PI_TYPE3:
			control |= NVME_RW_PRINFO_PRCHK_GUARD;
			break;
		case NVME_NS_DPS_PI_TYPE1:
		case NVME_NS_DPS_PI_TYPE2:
			control |= NVME_RW_PRINFO_PRCHK_GUARD |
					NVME_RW_PRINFO_PRCHK_REF;
			cmnd->rw.reftag = cpu_to_le32(
					nvme_block_nr(ns, blk_rq_pos(req)));
			break;
		}
		if (!blk_integrity_rq(req))
			control |= NVME_RW_PRINFO_PRACT;
	}

	cmnd->rw.control = cpu_to_le16(control);
	cmnd->rw.dsmgmt = cpu_to_le32(dsmgmt);
}

int nvme_setup_cmd(struct nvme_ns *ns, struct request *req,
		struct nvme_command *cmd)
{
	int ret = BLK_MQ_RQ_QUEUE_OK;

	if (req->cmd_type == REQ_TYPE_DRV_PRIV)
		memcpy(cmd, nvme_req(req)->cmd, sizeof(*cmd));
	else if (req_op(req) == REQ_OP_FLUSH)
		nvme_setup_flush(ns, cmd);
	else if (req_op(req) == REQ_OP_DISCARD)
		ret = nvme_setup_discard(ns, req, cmd);
	else
		nvme_setup_rw(ns, req, cmd);

	cmd->common.command_id = req->tag;

	return ret;
}
EXPORT_SYMBOL_GPL(nvme_setup_cmd);

/*
 * Returns 0 on success.  If the result is negative, it's a Linux error code;
 * if the result is positive, it's an NVM Express status code
 */
int __nvme_submit_sync_cmd(struct request_queue *q, struct nvme_command *cmd,
		union nvme_result *result, void *buffer, unsigned bufflen,
		unsigned timeout, int qid, int at_head, int flags)
{
	struct request *req;
	int ret;

	req = nvme_alloc_request(q, cmd, flags, qid);
	if (IS_ERR(req))
		return PTR_ERR(req);

	req->timeout = timeout ? timeout : ADMIN_TIMEOUT;

	if (buffer && bufflen) {
		ret = blk_rq_map_kern(q, req, buffer, bufflen, GFP_KERNEL);
		if (ret)
			goto out;
	}

	blk_execute_rq(req->q, NULL, req, at_head);
	if (result)
		*result = nvme_req(req)->result;
	ret = req->errors;
 out:
	blk_mq_free_request(req);
	return ret;
}
EXPORT_SYMBOL_GPL(__nvme_submit_sync_cmd);

int nvme_submit_sync_cmd(struct request_queue *q, struct nvme_command *cmd,
		void *buffer, unsigned bufflen)
{
	return __nvme_submit_sync_cmd(q, cmd, NULL, buffer, bufflen, 0,
			NVME_QID_ANY, 0, 0);
}
EXPORT_SYMBOL_GPL(nvme_submit_sync_cmd);

int __nvme_submit_user_cmd(struct request_queue *q, struct nvme_command *cmd,
		void __user *ubuffer, unsigned bufflen,
		void __user *meta_buffer, unsigned meta_len, u32 meta_seed,
		u32 *result, unsigned timeout)
{
	bool write = nvme_is_write(cmd);
	struct nvme_ns *ns = q->queuedata;
	struct gendisk *disk = ns ? ns->disk : NULL;
	struct request *req;
	struct bio *bio = NULL;
	void *meta = NULL;
	int ret;

	req = nvme_alloc_request(q, cmd, 0, NVME_QID_ANY);
	if (IS_ERR(req))
		return PTR_ERR(req);

	req->timeout = timeout ? timeout : ADMIN_TIMEOUT;

	if (ubuffer && bufflen) {
		ret = blk_rq_map_user(q, req, NULL, ubuffer, bufflen,
				GFP_KERNEL);
		if (ret)
			goto out;
		bio = req->bio;

		if (!disk)
			goto submit;
		bio->bi_bdev = bdget_disk(disk, 0);
		if (!bio->bi_bdev) {
			ret = -ENODEV;
			goto out_unmap;
		}

		if (meta_buffer && meta_len) {
			struct bio_integrity_payload *bip;

			meta = kmalloc(meta_len, GFP_KERNEL);
			if (!meta) {
				ret = -ENOMEM;
				goto out_unmap;
			}

			if (write) {
				if (copy_from_user(meta, meta_buffer,
						meta_len)) {
					ret = -EFAULT;
					goto out_free_meta;
				}
			}

			bip = bio_integrity_alloc(bio, GFP_KERNEL, 1);
			if (IS_ERR(bip)) {
				ret = PTR_ERR(bip);
				goto out_free_meta;
			}

			bip->bip_iter.bi_size = meta_len;
			bip->bip_iter.bi_sector = meta_seed;

			ret = bio_integrity_add_page(bio, virt_to_page(meta),
					meta_len, offset_in_page(meta));
			if (ret != meta_len) {
				ret = -ENOMEM;
				goto out_free_meta;
			}
		}
	}
 submit:
	blk_execute_rq(req->q, disk, req, 0);
	ret = req->errors;
	if (result)
		*result = le32_to_cpu(nvme_req(req)->result.u32);
	if (meta && !ret && !write) {
		if (copy_to_user(meta_buffer, meta, meta_len))
			ret = -EFAULT;
	}
 out_free_meta:
	kfree(meta);
 out_unmap:
	if (bio) {
		if (disk && bio->bi_bdev)
			bdput(bio->bi_bdev);
		blk_rq_unmap_user(bio);
	}
 out:
	blk_mq_free_request(req);
	return ret;
}

int nvme_submit_user_cmd(struct request_queue *q, struct nvme_command *cmd,
		void __user *ubuffer, unsigned bufflen, u32 *result,
		unsigned timeout)
{
	return __nvme_submit_user_cmd(q, cmd, ubuffer, bufflen, NULL, 0, 0,
			result, timeout);
}

static void nvme_keep_alive_end_io(struct request *rq, int error)
{
	struct nvme_ctrl *ctrl = rq->end_io_data;

	blk_mq_free_request(rq);

	if (error) {
		dev_err(ctrl->device,
			"failed nvme_keep_alive_end_io error=%d\n", error);
		return;
	}

	schedule_delayed_work(&ctrl->ka_work, ctrl->kato * HZ);
}

static int nvme_keep_alive(struct nvme_ctrl *ctrl)
{
	struct nvme_command c;
	struct request *rq;

	memset(&c, 0, sizeof(c));
	c.common.opcode = nvme_admin_keep_alive;

	rq = nvme_alloc_request(ctrl->admin_q, &c, BLK_MQ_REQ_RESERVED,
			NVME_QID_ANY);
	if (IS_ERR(rq))
		return PTR_ERR(rq);

	rq->timeout = ctrl->kato * HZ;
	rq->end_io_data = ctrl;

	blk_execute_rq_nowait(rq->q, NULL, rq, 0, nvme_keep_alive_end_io);

	return 0;
}

static void nvme_keep_alive_work(struct work_struct *work)
{
	struct nvme_ctrl *ctrl = container_of(to_delayed_work(work),
			struct nvme_ctrl, ka_work);

	if (nvme_keep_alive(ctrl)) {
		/* allocation failure, reset the controller */
		dev_err(ctrl->device, "keep-alive failed\n");
		ctrl->ops->reset_ctrl(ctrl);
		return;
	}
}

void nvme_start_keep_alive(struct nvme_ctrl *ctrl)
{
	if (unlikely(ctrl->kato == 0))
		return;

	INIT_DELAYED_WORK(&ctrl->ka_work, nvme_keep_alive_work);
	schedule_delayed_work(&ctrl->ka_work, ctrl->kato * HZ);
}
EXPORT_SYMBOL_GPL(nvme_start_keep_alive);

void nvme_stop_keep_alive(struct nvme_ctrl *ctrl)
{
	if (unlikely(ctrl->kato == 0))
		return;

	cancel_delayed_work_sync(&ctrl->ka_work);
}
EXPORT_SYMBOL_GPL(nvme_stop_keep_alive);

int nvme_identify_ctrl(struct nvme_ctrl *dev, struct nvme_id_ctrl **id)
{
	struct nvme_command c = { };
	int error;

	/* gcc-4.4.4 (at least) has issues with initializers and anon unions */
	c.identify.opcode = nvme_admin_identify;
	c.identify.cns = cpu_to_le32(NVME_ID_CNS_CTRL);

	*id = kmalloc(sizeof(struct nvme_id_ctrl), GFP_KERNEL);
	if (!*id)
		return -ENOMEM;

	error = nvme_submit_sync_cmd(dev->admin_q, &c, *id,
			sizeof(struct nvme_id_ctrl));
	if (error)
		kfree(*id);
	return error;
}

static int nvme_identify_ns_list(struct nvme_ctrl *dev, unsigned nsid, __le32 *ns_list)
{
	struct nvme_command c = { };

	c.identify.opcode = nvme_admin_identify;
	c.identify.cns = cpu_to_le32(NVME_ID_CNS_NS_ACTIVE_LIST);
	c.identify.nsid = cpu_to_le32(nsid);
	return nvme_submit_sync_cmd(dev->admin_q, &c, ns_list, 0x1000);
}

int nvme_identify_ns(struct nvme_ctrl *dev, unsigned nsid,
		struct nvme_id_ns **id)
{
	struct nvme_command c = { };
	int error;

	/* gcc-4.4.4 (at least) has issues with initializers and anon unions */
	c.identify.opcode = nvme_admin_identify,
	c.identify.nsid = cpu_to_le32(nsid),

	*id = kmalloc(sizeof(struct nvme_id_ns), GFP_KERNEL);
	if (!*id)
		return -ENOMEM;

	error = nvme_submit_sync_cmd(dev->admin_q, &c, *id,
			sizeof(struct nvme_id_ns));
	if (error)
		kfree(*id);
	return error;
}

int nvme_get_features(struct nvme_ctrl *dev, unsigned fid, unsigned nsid,
		      void *buffer, size_t buflen, u32 *result)
{
	struct nvme_command c;
	union nvme_result res;
	int ret;

	memset(&c, 0, sizeof(c));
	c.features.opcode = nvme_admin_get_features;
	c.features.nsid = cpu_to_le32(nsid);
	c.features.fid = cpu_to_le32(fid);

<<<<<<< HEAD
	ret = __nvme_submit_sync_cmd(dev->admin_q, &c, &cqe, buffer, buflen, 0,
=======
	ret = __nvme_submit_sync_cmd(dev->admin_q, &c, &res, buffer, buflen, 0,
>>>>>>> 405182c2
			NVME_QID_ANY, 0, 0);
	if (ret >= 0 && result)
		*result = le32_to_cpu(res.u32);
	return ret;
}

int nvme_set_features(struct nvme_ctrl *dev, unsigned fid, unsigned dword11,
		      void *buffer, size_t buflen, u32 *result)
{
	struct nvme_command c;
	union nvme_result res;
	int ret;

	memset(&c, 0, sizeof(c));
	c.features.opcode = nvme_admin_set_features;
	c.features.fid = cpu_to_le32(fid);
	c.features.dword11 = cpu_to_le32(dword11);

<<<<<<< HEAD
	ret = __nvme_submit_sync_cmd(dev->admin_q, &c, &cqe,
=======
	ret = __nvme_submit_sync_cmd(dev->admin_q, &c, &res,
>>>>>>> 405182c2
			buffer, buflen, 0, NVME_QID_ANY, 0, 0);
	if (ret >= 0 && result)
		*result = le32_to_cpu(res.u32);
	return ret;
}

int nvme_get_log_page(struct nvme_ctrl *dev, struct nvme_smart_log **log)
{
	struct nvme_command c = { };
	int error;

	c.common.opcode = nvme_admin_get_log_page,
	c.common.nsid = cpu_to_le32(0xFFFFFFFF),
	c.common.cdw10[0] = cpu_to_le32(
			(((sizeof(struct nvme_smart_log) / 4) - 1) << 16) |
			 NVME_LOG_SMART),

	*log = kmalloc(sizeof(struct nvme_smart_log), GFP_KERNEL);
	if (!*log)
		return -ENOMEM;

	error = nvme_submit_sync_cmd(dev->admin_q, &c, *log,
			sizeof(struct nvme_smart_log));
	if (error)
		kfree(*log);
	return error;
}

int nvme_set_queue_count(struct nvme_ctrl *ctrl, int *count)
{
	u32 q_count = (*count - 1) | ((*count - 1) << 16);
	u32 result;
	int status, nr_io_queues;

	status = nvme_set_features(ctrl, NVME_FEAT_NUM_QUEUES, q_count, NULL, 0,
			&result);
	if (status < 0)
		return status;

	/*
	 * Degraded controllers might return an error when setting the queue
	 * count.  We still want to be able to bring them online and offer
	 * access to the admin queue, as that might be only way to fix them up.
	 */
	if (status > 0) {
		dev_err(ctrl->dev, "Could not set queue count (%d)\n", status);
		*count = 0;
	} else {
		nr_io_queues = min(result & 0xffff, result >> 16) + 1;
		*count = min(*count, nr_io_queues);
	}

	return 0;
}
EXPORT_SYMBOL_GPL(nvme_set_queue_count);

static int nvme_submit_io(struct nvme_ns *ns, struct nvme_user_io __user *uio)
{
	struct nvme_user_io io;
	struct nvme_command c;
	unsigned length, meta_len;
	void __user *metadata;

	if (copy_from_user(&io, uio, sizeof(io)))
		return -EFAULT;
	if (io.flags)
		return -EINVAL;

	switch (io.opcode) {
	case nvme_cmd_write:
	case nvme_cmd_read:
	case nvme_cmd_compare:
		break;
	default:
		return -EINVAL;
	}

	length = (io.nblocks + 1) << ns->lba_shift;
	meta_len = (io.nblocks + 1) * ns->ms;
	metadata = (void __user *)(uintptr_t)io.metadata;

	if (ns->ext) {
		length += meta_len;
		meta_len = 0;
	} else if (meta_len) {
		if ((io.metadata & 3) || !io.metadata)
			return -EINVAL;
	}

	memset(&c, 0, sizeof(c));
	c.rw.opcode = io.opcode;
	c.rw.flags = io.flags;
	c.rw.nsid = cpu_to_le32(ns->ns_id);
	c.rw.slba = cpu_to_le64(io.slba);
	c.rw.length = cpu_to_le16(io.nblocks);
	c.rw.control = cpu_to_le16(io.control);
	c.rw.dsmgmt = cpu_to_le32(io.dsmgmt);
	c.rw.reftag = cpu_to_le32(io.reftag);
	c.rw.apptag = cpu_to_le16(io.apptag);
	c.rw.appmask = cpu_to_le16(io.appmask);

	return __nvme_submit_user_cmd(ns->queue, &c,
			(void __user *)(uintptr_t)io.addr, length,
			metadata, meta_len, io.slba, NULL, 0);
}

static int nvme_user_cmd(struct nvme_ctrl *ctrl, struct nvme_ns *ns,
			struct nvme_passthru_cmd __user *ucmd)
{
	struct nvme_passthru_cmd cmd;
	struct nvme_command c;
	unsigned timeout = 0;
	int status;

	if (!capable(CAP_SYS_ADMIN))
		return -EACCES;
	if (copy_from_user(&cmd, ucmd, sizeof(cmd)))
		return -EFAULT;
	if (cmd.flags)
		return -EINVAL;

	memset(&c, 0, sizeof(c));
	c.common.opcode = cmd.opcode;
	c.common.flags = cmd.flags;
	c.common.nsid = cpu_to_le32(cmd.nsid);
	c.common.cdw2[0] = cpu_to_le32(cmd.cdw2);
	c.common.cdw2[1] = cpu_to_le32(cmd.cdw3);
	c.common.cdw10[0] = cpu_to_le32(cmd.cdw10);
	c.common.cdw10[1] = cpu_to_le32(cmd.cdw11);
	c.common.cdw10[2] = cpu_to_le32(cmd.cdw12);
	c.common.cdw10[3] = cpu_to_le32(cmd.cdw13);
	c.common.cdw10[4] = cpu_to_le32(cmd.cdw14);
	c.common.cdw10[5] = cpu_to_le32(cmd.cdw15);

	if (cmd.timeout_ms)
		timeout = msecs_to_jiffies(cmd.timeout_ms);

	status = nvme_submit_user_cmd(ns ? ns->queue : ctrl->admin_q, &c,
			(void __user *)(uintptr_t)cmd.addr, cmd.data_len,
			&cmd.result, timeout);
	if (status >= 0) {
		if (put_user(cmd.result, &ucmd->result))
			return -EFAULT;
	}

	return status;
}

static int nvme_ioctl(struct block_device *bdev, fmode_t mode,
		unsigned int cmd, unsigned long arg)
{
	struct nvme_ns *ns = bdev->bd_disk->private_data;

	switch (cmd) {
	case NVME_IOCTL_ID:
		force_successful_syscall_return();
		return ns->ns_id;
	case NVME_IOCTL_ADMIN_CMD:
		return nvme_user_cmd(ns->ctrl, NULL, (void __user *)arg);
	case NVME_IOCTL_IO_CMD:
		return nvme_user_cmd(ns->ctrl, ns, (void __user *)arg);
	case NVME_IOCTL_SUBMIT_IO:
		return nvme_submit_io(ns, (void __user *)arg);
#ifdef CONFIG_BLK_DEV_NVME_SCSI
	case SG_GET_VERSION_NUM:
		return nvme_sg_get_version_num((void __user *)arg);
	case SG_IO:
		return nvme_sg_io(ns, (void __user *)arg);
#endif
	default:
		return -ENOTTY;
	}
}

#ifdef CONFIG_COMPAT
static int nvme_compat_ioctl(struct block_device *bdev, fmode_t mode,
			unsigned int cmd, unsigned long arg)
{
	switch (cmd) {
	case SG_IO:
		return -ENOIOCTLCMD;
	}
	return nvme_ioctl(bdev, mode, cmd, arg);
}
#else
#define nvme_compat_ioctl	NULL
#endif

static int nvme_open(struct block_device *bdev, fmode_t mode)
{
	return nvme_get_ns_from_disk(bdev->bd_disk) ? 0 : -ENXIO;
}

static void nvme_release(struct gendisk *disk, fmode_t mode)
{
	struct nvme_ns *ns = disk->private_data;

	module_put(ns->ctrl->ops->module);
	nvme_put_ns(ns);
}

static int nvme_getgeo(struct block_device *bdev, struct hd_geometry *geo)
{
	/* some standard values */
	geo->heads = 1 << 6;
	geo->sectors = 1 << 5;
	geo->cylinders = get_capacity(bdev->bd_disk) >> 11;
	return 0;
}

#ifdef CONFIG_BLK_DEV_INTEGRITY
static void nvme_init_integrity(struct nvme_ns *ns)
{
	struct blk_integrity integrity;

	memset(&integrity, 0, sizeof(integrity));
	switch (ns->pi_type) {
	case NVME_NS_DPS_PI_TYPE3:
		integrity.profile = &t10_pi_type3_crc;
		integrity.tag_size = sizeof(u16) + sizeof(u32);
		integrity.flags |= BLK_INTEGRITY_DEVICE_CAPABLE;
		break;
	case NVME_NS_DPS_PI_TYPE1:
	case NVME_NS_DPS_PI_TYPE2:
		integrity.profile = &t10_pi_type1_crc;
		integrity.tag_size = sizeof(u16);
		integrity.flags |= BLK_INTEGRITY_DEVICE_CAPABLE;
		break;
	default:
		integrity.profile = NULL;
		break;
	}
	integrity.tuple_size = ns->ms;
	blk_integrity_register(ns->disk, &integrity);
	blk_queue_max_integrity_segments(ns->queue, 1);
}
#else
static void nvme_init_integrity(struct nvme_ns *ns)
{
}
#endif /* CONFIG_BLK_DEV_INTEGRITY */

static void nvme_config_discard(struct nvme_ns *ns)
{
	struct nvme_ctrl *ctrl = ns->ctrl;
	u32 logical_block_size = queue_logical_block_size(ns->queue);

	if (ctrl->quirks & NVME_QUIRK_DISCARD_ZEROES)
		ns->queue->limits.discard_zeroes_data = 1;
	else
		ns->queue->limits.discard_zeroes_data = 0;

	ns->queue->limits.discard_alignment = logical_block_size;
	ns->queue->limits.discard_granularity = logical_block_size;
	blk_queue_max_discard_sectors(ns->queue, UINT_MAX);
	queue_flag_set_unlocked(QUEUE_FLAG_DISCARD, ns->queue);
}

static int nvme_revalidate_ns(struct nvme_ns *ns, struct nvme_id_ns **id)
{
	if (nvme_identify_ns(ns->ctrl, ns->ns_id, id)) {
		dev_warn(ns->ctrl->dev, "%s: Identify failure\n", __func__);
		return -ENODEV;
	}

	if ((*id)->ncap == 0) {
		kfree(*id);
		return -ENODEV;
	}

	if (ns->ctrl->vs >= NVME_VS(1, 1, 0))
		memcpy(ns->eui, (*id)->eui64, sizeof(ns->eui));
	if (ns->ctrl->vs >= NVME_VS(1, 2, 0))
		memcpy(ns->uuid, (*id)->nguid, sizeof(ns->uuid));

	return 0;
}

static void __nvme_revalidate_disk(struct gendisk *disk, struct nvme_id_ns *id)
{
	struct nvme_ns *ns = disk->private_data;
	u8 lbaf, pi_type;
	u16 old_ms;
	unsigned short bs;

	old_ms = ns->ms;
	lbaf = id->flbas & NVME_NS_FLBAS_LBA_MASK;
	ns->lba_shift = id->lbaf[lbaf].ds;
	ns->ms = le16_to_cpu(id->lbaf[lbaf].ms);
	ns->ext = ns->ms && (id->flbas & NVME_NS_FLBAS_META_EXT);

	/*
	 * If identify namespace failed, use default 512 byte block size so
	 * block layer can use before failing read/write for 0 capacity.
	 */
	if (ns->lba_shift == 0)
		ns->lba_shift = 9;
	bs = 1 << ns->lba_shift;
	/* XXX: PI implementation requires metadata equal t10 pi tuple size */
	pi_type = ns->ms == sizeof(struct t10_pi_tuple) ?
					id->dps & NVME_NS_DPS_PI_MASK : 0;

	blk_mq_freeze_queue(disk->queue);
	if (blk_get_integrity(disk) && (ns->pi_type != pi_type ||
				ns->ms != old_ms ||
				bs != queue_logical_block_size(disk->queue) ||
				(ns->ms && ns->ext)))
		blk_integrity_unregister(disk);

	ns->pi_type = pi_type;
	blk_queue_logical_block_size(ns->queue, bs);

	if (ns->ms && !blk_get_integrity(disk) && !ns->ext)
		nvme_init_integrity(ns);
	if (ns->ms && !(ns->ms == 8 && ns->pi_type) && !blk_get_integrity(disk))
		set_capacity(disk, 0);
	else
		set_capacity(disk, le64_to_cpup(&id->nsze) << (ns->lba_shift - 9));

	if (ns->ctrl->oncs & NVME_CTRL_ONCS_DSM)
		nvme_config_discard(ns);
	blk_mq_unfreeze_queue(disk->queue);
}
<<<<<<< HEAD

static int nvme_revalidate_disk(struct gendisk *disk)
{
	struct nvme_ns *ns = disk->private_data;
	struct nvme_id_ns *id = NULL;
	int ret;

	if (test_bit(NVME_NS_DEAD, &ns->flags)) {
		set_capacity(disk, 0);
		return -ENODEV;
	}

	ret = nvme_revalidate_ns(ns, &id);
	if (ret)
		return ret;

=======

static int nvme_revalidate_disk(struct gendisk *disk)
{
	struct nvme_ns *ns = disk->private_data;
	struct nvme_id_ns *id = NULL;
	int ret;

	if (test_bit(NVME_NS_DEAD, &ns->flags)) {
		set_capacity(disk, 0);
		return -ENODEV;
	}

	ret = nvme_revalidate_ns(ns, &id);
	if (ret)
		return ret;

>>>>>>> 405182c2
	__nvme_revalidate_disk(disk, id);
	kfree(id);

	return 0;
}

static char nvme_pr_type(enum pr_type type)
{
	switch (type) {
	case PR_WRITE_EXCLUSIVE:
		return 1;
	case PR_EXCLUSIVE_ACCESS:
		return 2;
	case PR_WRITE_EXCLUSIVE_REG_ONLY:
		return 3;
	case PR_EXCLUSIVE_ACCESS_REG_ONLY:
		return 4;
	case PR_WRITE_EXCLUSIVE_ALL_REGS:
		return 5;
	case PR_EXCLUSIVE_ACCESS_ALL_REGS:
		return 6;
	default:
		return 0;
	}
};

static int nvme_pr_command(struct block_device *bdev, u32 cdw10,
				u64 key, u64 sa_key, u8 op)
{
	struct nvme_ns *ns = bdev->bd_disk->private_data;
	struct nvme_command c;
	u8 data[16] = { 0, };

	put_unaligned_le64(key, &data[0]);
	put_unaligned_le64(sa_key, &data[8]);

	memset(&c, 0, sizeof(c));
	c.common.opcode = op;
	c.common.nsid = cpu_to_le32(ns->ns_id);
	c.common.cdw10[0] = cpu_to_le32(cdw10);

	return nvme_submit_sync_cmd(ns->queue, &c, data, 16);
}

static int nvme_pr_register(struct block_device *bdev, u64 old,
		u64 new, unsigned flags)
{
	u32 cdw10;

	if (flags & ~PR_FL_IGNORE_KEY)
		return -EOPNOTSUPP;

	cdw10 = old ? 2 : 0;
	cdw10 |= (flags & PR_FL_IGNORE_KEY) ? 1 << 3 : 0;
	cdw10 |= (1 << 30) | (1 << 31); /* PTPL=1 */
	return nvme_pr_command(bdev, cdw10, old, new, nvme_cmd_resv_register);
}

static int nvme_pr_reserve(struct block_device *bdev, u64 key,
		enum pr_type type, unsigned flags)
{
	u32 cdw10;

	if (flags & ~PR_FL_IGNORE_KEY)
		return -EOPNOTSUPP;

	cdw10 = nvme_pr_type(type) << 8;
	cdw10 |= ((flags & PR_FL_IGNORE_KEY) ? 1 << 3 : 0);
	return nvme_pr_command(bdev, cdw10, key, 0, nvme_cmd_resv_acquire);
}

static int nvme_pr_preempt(struct block_device *bdev, u64 old, u64 new,
		enum pr_type type, bool abort)
{
	u32 cdw10 = nvme_pr_type(type) << 8 | abort ? 2 : 1;
	return nvme_pr_command(bdev, cdw10, old, new, nvme_cmd_resv_acquire);
}

static int nvme_pr_clear(struct block_device *bdev, u64 key)
{
	u32 cdw10 = 1 | (key ? 1 << 3 : 0);
	return nvme_pr_command(bdev, cdw10, key, 0, nvme_cmd_resv_register);
}

static int nvme_pr_release(struct block_device *bdev, u64 key, enum pr_type type)
{
	u32 cdw10 = nvme_pr_type(type) << 8 | key ? 1 << 3 : 0;
	return nvme_pr_command(bdev, cdw10, key, 0, nvme_cmd_resv_release);
}

static const struct pr_ops nvme_pr_ops = {
	.pr_register	= nvme_pr_register,
	.pr_reserve	= nvme_pr_reserve,
	.pr_release	= nvme_pr_release,
	.pr_preempt	= nvme_pr_preempt,
	.pr_clear	= nvme_pr_clear,
};

static const struct block_device_operations nvme_fops = {
	.owner		= THIS_MODULE,
	.ioctl		= nvme_ioctl,
	.compat_ioctl	= nvme_compat_ioctl,
	.open		= nvme_open,
	.release	= nvme_release,
	.getgeo		= nvme_getgeo,
	.revalidate_disk= nvme_revalidate_disk,
	.pr_ops		= &nvme_pr_ops,
};

static int nvme_wait_ready(struct nvme_ctrl *ctrl, u64 cap, bool enabled)
{
	unsigned long timeout =
		((NVME_CAP_TIMEOUT(cap) + 1) * HZ / 2) + jiffies;
	u32 csts, bit = enabled ? NVME_CSTS_RDY : 0;
	int ret;

	while ((ret = ctrl->ops->reg_read32(ctrl, NVME_REG_CSTS, &csts)) == 0) {
		if (csts == ~0)
			return -ENODEV;
		if ((csts & NVME_CSTS_RDY) == bit)
			break;

		msleep(100);
		if (fatal_signal_pending(current))
			return -EINTR;
		if (time_after(jiffies, timeout)) {
			dev_err(ctrl->device,
				"Device not ready; aborting %s\n", enabled ?
						"initialisation" : "reset");
			return -ENODEV;
		}
	}

	return ret;
}

/*
 * If the device has been passed off to us in an enabled state, just clear
 * the enabled bit.  The spec says we should set the 'shutdown notification
 * bits', but doing so may cause the device to complete commands to the
 * admin queue ... and we don't know what memory that might be pointing at!
 */
int nvme_disable_ctrl(struct nvme_ctrl *ctrl, u64 cap)
{
	int ret;

	ctrl->ctrl_config &= ~NVME_CC_SHN_MASK;
	ctrl->ctrl_config &= ~NVME_CC_ENABLE;

	ret = ctrl->ops->reg_write32(ctrl, NVME_REG_CC, ctrl->ctrl_config);
	if (ret)
		return ret;

	/* Checking for ctrl->tagset is a trick to avoid sleeping on module
	 * load, since we only need the quirk on reset_controller. Notice
	 * that the HGST device needs this delay only in firmware activation
	 * procedure; unfortunately we have no (easy) way to verify this.
	 */
	if ((ctrl->quirks & NVME_QUIRK_DELAY_BEFORE_CHK_RDY) && ctrl->tagset)
		msleep(NVME_QUIRK_DELAY_AMOUNT);

	return nvme_wait_ready(ctrl, cap, false);
}
EXPORT_SYMBOL_GPL(nvme_disable_ctrl);

int nvme_enable_ctrl(struct nvme_ctrl *ctrl, u64 cap)
{
	/*
	 * Default to a 4K page size, with the intention to update this
	 * path in the future to accomodate architectures with differing
	 * kernel and IO page sizes.
	 */
	unsigned dev_page_min = NVME_CAP_MPSMIN(cap) + 12, page_shift = 12;
	int ret;

	if (page_shift < dev_page_min) {
		dev_err(ctrl->device,
			"Minimum device page size %u too large for host (%u)\n",
			1 << dev_page_min, 1 << page_shift);
		return -ENODEV;
	}

	ctrl->page_size = 1 << page_shift;

	ctrl->ctrl_config = NVME_CC_CSS_NVM;
	ctrl->ctrl_config |= (page_shift - 12) << NVME_CC_MPS_SHIFT;
	ctrl->ctrl_config |= NVME_CC_ARB_RR | NVME_CC_SHN_NONE;
	ctrl->ctrl_config |= NVME_CC_IOSQES | NVME_CC_IOCQES;
	ctrl->ctrl_config |= NVME_CC_ENABLE;

	ret = ctrl->ops->reg_write32(ctrl, NVME_REG_CC, ctrl->ctrl_config);
	if (ret)
		return ret;
	return nvme_wait_ready(ctrl, cap, true);
}
EXPORT_SYMBOL_GPL(nvme_enable_ctrl);

int nvme_shutdown_ctrl(struct nvme_ctrl *ctrl)
{
	unsigned long timeout = SHUTDOWN_TIMEOUT + jiffies;
	u32 csts;
	int ret;

	ctrl->ctrl_config &= ~NVME_CC_SHN_MASK;
	ctrl->ctrl_config |= NVME_CC_SHN_NORMAL;

	ret = ctrl->ops->reg_write32(ctrl, NVME_REG_CC, ctrl->ctrl_config);
	if (ret)
		return ret;

	while ((ret = ctrl->ops->reg_read32(ctrl, NVME_REG_CSTS, &csts)) == 0) {
		if ((csts & NVME_CSTS_SHST_MASK) == NVME_CSTS_SHST_CMPLT)
			break;

		msleep(100);
		if (fatal_signal_pending(current))
			return -EINTR;
		if (time_after(jiffies, timeout)) {
			dev_err(ctrl->device,
				"Device shutdown incomplete; abort shutdown\n");
			return -ENODEV;
		}
	}

	return ret;
}
EXPORT_SYMBOL_GPL(nvme_shutdown_ctrl);

static void nvme_set_queue_limits(struct nvme_ctrl *ctrl,
		struct request_queue *q)
{
	bool vwc = false;

	if (ctrl->max_hw_sectors) {
		u32 max_segments =
			(ctrl->max_hw_sectors / (ctrl->page_size >> 9)) + 1;

		blk_queue_max_hw_sectors(q, ctrl->max_hw_sectors);
		blk_queue_max_segments(q, min_t(u32, max_segments, USHRT_MAX));
	}
	if (ctrl->stripe_size)
		blk_queue_chunk_sectors(q, ctrl->stripe_size >> 9);
	blk_queue_virt_boundary(q, ctrl->page_size - 1);
	if (ctrl->vwc & NVME_CTRL_VWC_PRESENT)
		vwc = true;
	blk_queue_write_cache(q, vwc, vwc);
}

/*
 * Initialize the cached copies of the Identify data and various controller
 * register in our nvme_ctrl structure.  This should be called as soon as
 * the admin queue is fully up and running.
 */
int nvme_init_identify(struct nvme_ctrl *ctrl)
{
	struct nvme_id_ctrl *id;
	u64 cap;
	int ret, page_shift;
	u32 max_hw_sectors;

	ret = ctrl->ops->reg_read32(ctrl, NVME_REG_VS, &ctrl->vs);
	if (ret) {
		dev_err(ctrl->device, "Reading VS failed (%d)\n", ret);
		return ret;
	}

	ret = ctrl->ops->reg_read64(ctrl, NVME_REG_CAP, &cap);
	if (ret) {
		dev_err(ctrl->device, "Reading CAP failed (%d)\n", ret);
		return ret;
	}
	page_shift = NVME_CAP_MPSMIN(cap) + 12;

	if (ctrl->vs >= NVME_VS(1, 1, 0))
		ctrl->subsystem = NVME_CAP_NSSRC(cap);

	ret = nvme_identify_ctrl(ctrl, &id);
	if (ret) {
		dev_err(ctrl->device, "Identify Controller failed (%d)\n", ret);
		return -EIO;
	}

	ctrl->vid = le16_to_cpu(id->vid);
	ctrl->oncs = le16_to_cpup(&id->oncs);
	atomic_set(&ctrl->abort_limit, id->acl + 1);
	ctrl->vwc = id->vwc;
	ctrl->cntlid = le16_to_cpup(&id->cntlid);
	memcpy(ctrl->serial, id->sn, sizeof(id->sn));
	memcpy(ctrl->model, id->mn, sizeof(id->mn));
	memcpy(ctrl->firmware_rev, id->fr, sizeof(id->fr));
	if (id->mdts)
		max_hw_sectors = 1 << (id->mdts + page_shift - 9);
	else
		max_hw_sectors = UINT_MAX;
	ctrl->max_hw_sectors =
		min_not_zero(ctrl->max_hw_sectors, max_hw_sectors);

	if ((ctrl->quirks & NVME_QUIRK_STRIPE_SIZE) && id->vs[3]) {
		unsigned int max_hw_sectors;

		ctrl->stripe_size = 1 << (id->vs[3] + page_shift);
		max_hw_sectors = ctrl->stripe_size >> (page_shift - 9);
		if (ctrl->max_hw_sectors) {
			ctrl->max_hw_sectors = min(max_hw_sectors,
							ctrl->max_hw_sectors);
		} else {
			ctrl->max_hw_sectors = max_hw_sectors;
		}
	}

	nvme_set_queue_limits(ctrl, ctrl->admin_q);
	ctrl->sgls = le32_to_cpu(id->sgls);
	ctrl->kas = le16_to_cpu(id->kas);

	if (ctrl->ops->is_fabrics) {
		ctrl->icdoff = le16_to_cpu(id->icdoff);
		ctrl->ioccsz = le32_to_cpu(id->ioccsz);
		ctrl->iorcsz = le32_to_cpu(id->iorcsz);
		ctrl->maxcmd = le16_to_cpu(id->maxcmd);

		/*
		 * In fabrics we need to verify the cntlid matches the
		 * admin connect
		 */
		if (ctrl->cntlid != le16_to_cpu(id->cntlid))
			ret = -EINVAL;

		if (!ctrl->opts->discovery_nqn && !ctrl->kas) {
			dev_err(ctrl->dev,
				"keep-alive support is mandatory for fabrics\n");
			ret = -EINVAL;
		}
	} else {
		ctrl->cntlid = le16_to_cpu(id->cntlid);
	}

	kfree(id);
	return ret;
}
EXPORT_SYMBOL_GPL(nvme_init_identify);

static int nvme_dev_open(struct inode *inode, struct file *file)
{
	struct nvme_ctrl *ctrl;
	int instance = iminor(inode);
	int ret = -ENODEV;

	spin_lock(&dev_list_lock);
	list_for_each_entry(ctrl, &nvme_ctrl_list, node) {
		if (ctrl->instance != instance)
			continue;

		if (!ctrl->admin_q) {
			ret = -EWOULDBLOCK;
			break;
		}
		if (!kref_get_unless_zero(&ctrl->kref))
			break;
		file->private_data = ctrl;
		ret = 0;
		break;
	}
	spin_unlock(&dev_list_lock);

	return ret;
}

static int nvme_dev_release(struct inode *inode, struct file *file)
{
	nvme_put_ctrl(file->private_data);
	return 0;
}

static int nvme_dev_user_cmd(struct nvme_ctrl *ctrl, void __user *argp)
{
	struct nvme_ns *ns;
	int ret;

	mutex_lock(&ctrl->namespaces_mutex);
	if (list_empty(&ctrl->namespaces)) {
		ret = -ENOTTY;
		goto out_unlock;
	}

	ns = list_first_entry(&ctrl->namespaces, struct nvme_ns, list);
	if (ns != list_last_entry(&ctrl->namespaces, struct nvme_ns, list)) {
		dev_warn(ctrl->device,
			"NVME_IOCTL_IO_CMD not supported when multiple namespaces present!\n");
		ret = -EINVAL;
		goto out_unlock;
	}

	dev_warn(ctrl->device,
		"using deprecated NVME_IOCTL_IO_CMD ioctl on the char device!\n");
	kref_get(&ns->kref);
	mutex_unlock(&ctrl->namespaces_mutex);

	ret = nvme_user_cmd(ctrl, ns, argp);
	nvme_put_ns(ns);
	return ret;

out_unlock:
	mutex_unlock(&ctrl->namespaces_mutex);
	return ret;
}

static long nvme_dev_ioctl(struct file *file, unsigned int cmd,
		unsigned long arg)
{
	struct nvme_ctrl *ctrl = file->private_data;
	void __user *argp = (void __user *)arg;

	switch (cmd) {
	case NVME_IOCTL_ADMIN_CMD:
		return nvme_user_cmd(ctrl, NULL, argp);
	case NVME_IOCTL_IO_CMD:
		return nvme_dev_user_cmd(ctrl, argp);
	case NVME_IOCTL_RESET:
		dev_warn(ctrl->device, "resetting controller\n");
		return ctrl->ops->reset_ctrl(ctrl);
	case NVME_IOCTL_SUBSYS_RESET:
		return nvme_reset_subsystem(ctrl);
	case NVME_IOCTL_RESCAN:
		nvme_queue_scan(ctrl);
		return 0;
	default:
		return -ENOTTY;
	}
}

static const struct file_operations nvme_dev_fops = {
	.owner		= THIS_MODULE,
	.open		= nvme_dev_open,
	.release	= nvme_dev_release,
	.unlocked_ioctl	= nvme_dev_ioctl,
	.compat_ioctl	= nvme_dev_ioctl,
};

static ssize_t nvme_sysfs_reset(struct device *dev,
				struct device_attribute *attr, const char *buf,
				size_t count)
{
	struct nvme_ctrl *ctrl = dev_get_drvdata(dev);
	int ret;

	ret = ctrl->ops->reset_ctrl(ctrl);
	if (ret < 0)
		return ret;
	return count;
}
static DEVICE_ATTR(reset_controller, S_IWUSR, NULL, nvme_sysfs_reset);

static ssize_t nvme_sysfs_rescan(struct device *dev,
				struct device_attribute *attr, const char *buf,
				size_t count)
{
	struct nvme_ctrl *ctrl = dev_get_drvdata(dev);

	nvme_queue_scan(ctrl);
	return count;
}
static DEVICE_ATTR(rescan_controller, S_IWUSR, NULL, nvme_sysfs_rescan);

static ssize_t wwid_show(struct device *dev, struct device_attribute *attr,
								char *buf)
{
	struct nvme_ns *ns = nvme_get_ns_from_dev(dev);
	struct nvme_ctrl *ctrl = ns->ctrl;
	int serial_len = sizeof(ctrl->serial);
	int model_len = sizeof(ctrl->model);

	if (memchr_inv(ns->uuid, 0, sizeof(ns->uuid)))
		return sprintf(buf, "eui.%16phN\n", ns->uuid);

	if (memchr_inv(ns->eui, 0, sizeof(ns->eui)))
		return sprintf(buf, "eui.%8phN\n", ns->eui);

	while (ctrl->serial[serial_len - 1] == ' ')
		serial_len--;
	while (ctrl->model[model_len - 1] == ' ')
		model_len--;

	return sprintf(buf, "nvme.%04x-%*phN-%*phN-%08x\n", ctrl->vid,
		serial_len, ctrl->serial, model_len, ctrl->model, ns->ns_id);
}
static DEVICE_ATTR(wwid, S_IRUGO, wwid_show, NULL);

static ssize_t uuid_show(struct device *dev, struct device_attribute *attr,
								char *buf)
{
	struct nvme_ns *ns = nvme_get_ns_from_dev(dev);
	return sprintf(buf, "%pU\n", ns->uuid);
}
static DEVICE_ATTR(uuid, S_IRUGO, uuid_show, NULL);

static ssize_t eui_show(struct device *dev, struct device_attribute *attr,
								char *buf)
{
	struct nvme_ns *ns = nvme_get_ns_from_dev(dev);
	return sprintf(buf, "%8phd\n", ns->eui);
}
static DEVICE_ATTR(eui, S_IRUGO, eui_show, NULL);

static ssize_t nsid_show(struct device *dev, struct device_attribute *attr,
								char *buf)
{
	struct nvme_ns *ns = nvme_get_ns_from_dev(dev);
	return sprintf(buf, "%d\n", ns->ns_id);
}
static DEVICE_ATTR(nsid, S_IRUGO, nsid_show, NULL);

static struct attribute *nvme_ns_attrs[] = {
	&dev_attr_wwid.attr,
	&dev_attr_uuid.attr,
	&dev_attr_eui.attr,
	&dev_attr_nsid.attr,
	NULL,
};

static umode_t nvme_ns_attrs_are_visible(struct kobject *kobj,
		struct attribute *a, int n)
{
	struct device *dev = container_of(kobj, struct device, kobj);
	struct nvme_ns *ns = nvme_get_ns_from_dev(dev);

	if (a == &dev_attr_uuid.attr) {
		if (!memchr_inv(ns->uuid, 0, sizeof(ns->uuid)))
			return 0;
	}
	if (a == &dev_attr_eui.attr) {
		if (!memchr_inv(ns->eui, 0, sizeof(ns->eui)))
			return 0;
	}
	return a->mode;
}

static const struct attribute_group nvme_ns_attr_group = {
	.attrs		= nvme_ns_attrs,
	.is_visible	= nvme_ns_attrs_are_visible,
};

#define nvme_show_str_function(field)						\
static ssize_t  field##_show(struct device *dev,				\
			    struct device_attribute *attr, char *buf)		\
{										\
        struct nvme_ctrl *ctrl = dev_get_drvdata(dev);				\
        return sprintf(buf, "%.*s\n", (int)sizeof(ctrl->field), ctrl->field);	\
}										\
static DEVICE_ATTR(field, S_IRUGO, field##_show, NULL);

#define nvme_show_int_function(field)						\
static ssize_t  field##_show(struct device *dev,				\
			    struct device_attribute *attr, char *buf)		\
{										\
        struct nvme_ctrl *ctrl = dev_get_drvdata(dev);				\
        return sprintf(buf, "%d\n", ctrl->field);	\
}										\
static DEVICE_ATTR(field, S_IRUGO, field##_show, NULL);

nvme_show_str_function(model);
nvme_show_str_function(serial);
nvme_show_str_function(firmware_rev);
nvme_show_int_function(cntlid);

static ssize_t nvme_sysfs_delete(struct device *dev,
				struct device_attribute *attr, const char *buf,
				size_t count)
{
	struct nvme_ctrl *ctrl = dev_get_drvdata(dev);

	if (device_remove_file_self(dev, attr))
		ctrl->ops->delete_ctrl(ctrl);
	return count;
}
static DEVICE_ATTR(delete_controller, S_IWUSR, NULL, nvme_sysfs_delete);

static ssize_t nvme_sysfs_show_transport(struct device *dev,
					 struct device_attribute *attr,
					 char *buf)
{
	struct nvme_ctrl *ctrl = dev_get_drvdata(dev);

	return snprintf(buf, PAGE_SIZE, "%s\n", ctrl->ops->name);
}
static DEVICE_ATTR(transport, S_IRUGO, nvme_sysfs_show_transport, NULL);

static ssize_t nvme_sysfs_show_subsysnqn(struct device *dev,
					 struct device_attribute *attr,
					 char *buf)
{
	struct nvme_ctrl *ctrl = dev_get_drvdata(dev);

	return snprintf(buf, PAGE_SIZE, "%s\n",
			ctrl->ops->get_subsysnqn(ctrl));
}
static DEVICE_ATTR(subsysnqn, S_IRUGO, nvme_sysfs_show_subsysnqn, NULL);

static ssize_t nvme_sysfs_show_address(struct device *dev,
					 struct device_attribute *attr,
					 char *buf)
{
	struct nvme_ctrl *ctrl = dev_get_drvdata(dev);

	return ctrl->ops->get_address(ctrl, buf, PAGE_SIZE);
}
static DEVICE_ATTR(address, S_IRUGO, nvme_sysfs_show_address, NULL);

static struct attribute *nvme_dev_attrs[] = {
	&dev_attr_reset_controller.attr,
	&dev_attr_rescan_controller.attr,
	&dev_attr_model.attr,
	&dev_attr_serial.attr,
	&dev_attr_firmware_rev.attr,
	&dev_attr_cntlid.attr,
	&dev_attr_delete_controller.attr,
	&dev_attr_transport.attr,
	&dev_attr_subsysnqn.attr,
	&dev_attr_address.attr,
	NULL
};

#define CHECK_ATTR(ctrl, a, name)		\
	if ((a) == &dev_attr_##name.attr &&	\
	    !(ctrl)->ops->get_##name)		\
		return 0

static umode_t nvme_dev_attrs_are_visible(struct kobject *kobj,
		struct attribute *a, int n)
{
	struct device *dev = container_of(kobj, struct device, kobj);
	struct nvme_ctrl *ctrl = dev_get_drvdata(dev);

	if (a == &dev_attr_delete_controller.attr) {
		if (!ctrl->ops->delete_ctrl)
			return 0;
	}

	CHECK_ATTR(ctrl, a, subsysnqn);
	CHECK_ATTR(ctrl, a, address);

	return a->mode;
}

static struct attribute_group nvme_dev_attrs_group = {
	.attrs		= nvme_dev_attrs,
	.is_visible	= nvme_dev_attrs_are_visible,
};

static const struct attribute_group *nvme_dev_attr_groups[] = {
	&nvme_dev_attrs_group,
	NULL,
};

static int ns_cmp(void *priv, struct list_head *a, struct list_head *b)
{
	struct nvme_ns *nsa = container_of(a, struct nvme_ns, list);
	struct nvme_ns *nsb = container_of(b, struct nvme_ns, list);

	return nsa->ns_id - nsb->ns_id;
}

static struct nvme_ns *nvme_find_get_ns(struct nvme_ctrl *ctrl, unsigned nsid)
{
	struct nvme_ns *ns, *ret = NULL;

	mutex_lock(&ctrl->namespaces_mutex);
	list_for_each_entry(ns, &ctrl->namespaces, list) {
		if (ns->ns_id == nsid) {
			kref_get(&ns->kref);
			ret = ns;
			break;
		}
		if (ns->ns_id > nsid)
			break;
	}
	mutex_unlock(&ctrl->namespaces_mutex);
	return ret;
}

static void nvme_alloc_ns(struct nvme_ctrl *ctrl, unsigned nsid)
{
	struct nvme_ns *ns;
	struct gendisk *disk;
	struct nvme_id_ns *id;
	char disk_name[DISK_NAME_LEN];
	int node = dev_to_node(ctrl->dev);

	ns = kzalloc_node(sizeof(*ns), GFP_KERNEL, node);
	if (!ns)
		return;

	ns->instance = ida_simple_get(&ctrl->ns_ida, 1, 0, GFP_KERNEL);
	if (ns->instance < 0)
		goto out_free_ns;

	ns->queue = blk_mq_init_queue(ctrl->tagset);
	if (IS_ERR(ns->queue))
		goto out_release_instance;
	queue_flag_set_unlocked(QUEUE_FLAG_NONROT, ns->queue);
	ns->queue->queuedata = ns;
	ns->ctrl = ctrl;

	kref_init(&ns->kref);
	ns->ns_id = nsid;
	ns->lba_shift = 9; /* set to a default value for 512 until disk is validated */

	blk_queue_logical_block_size(ns->queue, 1 << ns->lba_shift);
	nvme_set_queue_limits(ctrl, ns->queue);

	sprintf(disk_name, "nvme%dn%d", ctrl->instance, ns->instance);

	if (nvme_revalidate_ns(ns, &id))
		goto out_free_queue;

<<<<<<< HEAD
	if (nvme_nvm_ns_supported(ns, id)) {
		if (nvme_nvm_register(ns, disk_name, node,
							&nvme_ns_attr_group)) {
			dev_warn(ctrl->dev, "%s: LightNVM init failure\n",
								__func__);
			goto out_free_id;
		}
	} else {
		disk = alloc_disk_node(0, node);
		if (!disk)
			goto out_free_id;

		disk->fops = &nvme_fops;
		disk->private_data = ns;
		disk->queue = ns->queue;
		disk->flags = GENHD_FL_EXT_DEVT;
		memcpy(disk->disk_name, disk_name, DISK_NAME_LEN);
		ns->disk = disk;

		__nvme_revalidate_disk(disk, id);
	}
=======
	if (nvme_nvm_ns_supported(ns, id) &&
				nvme_nvm_register(ns, disk_name, node)) {
		dev_warn(ctrl->dev, "%s: LightNVM init failure\n", __func__);
		goto out_free_id;
	}

	disk = alloc_disk_node(0, node);
	if (!disk)
		goto out_free_id;

	disk->fops = &nvme_fops;
	disk->private_data = ns;
	disk->queue = ns->queue;
	disk->flags = GENHD_FL_EXT_DEVT;
	memcpy(disk->disk_name, disk_name, DISK_NAME_LEN);
	ns->disk = disk;

	__nvme_revalidate_disk(disk, id);
>>>>>>> 405182c2

	mutex_lock(&ctrl->namespaces_mutex);
	list_add_tail(&ns->list, &ctrl->namespaces);
	mutex_unlock(&ctrl->namespaces_mutex);

	kref_get(&ctrl->kref);

	kfree(id);
<<<<<<< HEAD

	if (ns->ndev)
		return;
=======
>>>>>>> 405182c2

	device_add_disk(ctrl->device, ns->disk);
	if (sysfs_create_group(&disk_to_dev(ns->disk)->kobj,
					&nvme_ns_attr_group))
		pr_warn("%s: failed to create sysfs group for identification\n",
			ns->disk->disk_name);
	if (ns->ndev && nvme_nvm_register_sysfs(ns))
		pr_warn("%s: failed to register lightnvm sysfs group for identification\n",
			ns->disk->disk_name);
	return;
 out_free_id:
	kfree(id);
 out_free_queue:
	blk_cleanup_queue(ns->queue);
 out_release_instance:
	ida_simple_remove(&ctrl->ns_ida, ns->instance);
 out_free_ns:
	kfree(ns);
}

static void nvme_ns_remove(struct nvme_ns *ns)
{
	if (test_and_set_bit(NVME_NS_REMOVING, &ns->flags))
		return;

	if (ns->disk && ns->disk->flags & GENHD_FL_UP) {
		if (blk_get_integrity(ns->disk))
			blk_integrity_unregister(ns->disk);
		sysfs_remove_group(&disk_to_dev(ns->disk)->kobj,
					&nvme_ns_attr_group);
		if (ns->ndev)
			nvme_nvm_unregister_sysfs(ns);
		del_gendisk(ns->disk);
		blk_mq_abort_requeue_list(ns->queue);
		blk_cleanup_queue(ns->queue);
	}

	mutex_lock(&ns->ctrl->namespaces_mutex);
	list_del_init(&ns->list);
	mutex_unlock(&ns->ctrl->namespaces_mutex);

	nvme_put_ns(ns);
}

static void nvme_validate_ns(struct nvme_ctrl *ctrl, unsigned nsid)
{
	struct nvme_ns *ns;

	ns = nvme_find_get_ns(ctrl, nsid);
	if (ns) {
		if (ns->disk && revalidate_disk(ns->disk))
			nvme_ns_remove(ns);
		nvme_put_ns(ns);
	} else
		nvme_alloc_ns(ctrl, nsid);
}

static void nvme_remove_invalid_namespaces(struct nvme_ctrl *ctrl,
					unsigned nsid)
{
	struct nvme_ns *ns, *next;

	list_for_each_entry_safe(ns, next, &ctrl->namespaces, list) {
		if (ns->ns_id > nsid)
			nvme_ns_remove(ns);
	}
}

static int nvme_scan_ns_list(struct nvme_ctrl *ctrl, unsigned nn)
{
	struct nvme_ns *ns;
	__le32 *ns_list;
	unsigned i, j, nsid, prev = 0, num_lists = DIV_ROUND_UP(nn, 1024);
	int ret = 0;

	ns_list = kzalloc(0x1000, GFP_KERNEL);
	if (!ns_list)
		return -ENOMEM;

	for (i = 0; i < num_lists; i++) {
		ret = nvme_identify_ns_list(ctrl, prev, ns_list);
		if (ret)
			goto free;

		for (j = 0; j < min(nn, 1024U); j++) {
			nsid = le32_to_cpu(ns_list[j]);
			if (!nsid)
				goto out;

			nvme_validate_ns(ctrl, nsid);

			while (++prev < nsid) {
				ns = nvme_find_get_ns(ctrl, prev);
				if (ns) {
					nvme_ns_remove(ns);
					nvme_put_ns(ns);
				}
			}
		}
		nn -= j;
	}
 out:
	nvme_remove_invalid_namespaces(ctrl, prev);
 free:
	kfree(ns_list);
	return ret;
}

static void nvme_scan_ns_sequential(struct nvme_ctrl *ctrl, unsigned nn)
{
	unsigned i;

	for (i = 1; i <= nn; i++)
		nvme_validate_ns(ctrl, i);

	nvme_remove_invalid_namespaces(ctrl, nn);
}

static void nvme_scan_work(struct work_struct *work)
{
	struct nvme_ctrl *ctrl =
		container_of(work, struct nvme_ctrl, scan_work);
	struct nvme_id_ctrl *id;
	unsigned nn;

	if (ctrl->state != NVME_CTRL_LIVE)
		return;

	if (nvme_identify_ctrl(ctrl, &id))
		return;

	nn = le32_to_cpu(id->nn);
	if (ctrl->vs >= NVME_VS(1, 1, 0) &&
	    !(ctrl->quirks & NVME_QUIRK_IDENTIFY_CNS)) {
		if (!nvme_scan_ns_list(ctrl, nn))
			goto done;
	}
	nvme_scan_ns_sequential(ctrl, nn);
 done:
	mutex_lock(&ctrl->namespaces_mutex);
	list_sort(NULL, &ctrl->namespaces, ns_cmp);
	mutex_unlock(&ctrl->namespaces_mutex);
	kfree(id);
}

void nvme_queue_scan(struct nvme_ctrl *ctrl)
{
	/*
	 * Do not queue new scan work when a controller is reset during
	 * removal.
	 */
	if (ctrl->state == NVME_CTRL_LIVE)
		schedule_work(&ctrl->scan_work);
}
EXPORT_SYMBOL_GPL(nvme_queue_scan);

/*
 * This function iterates the namespace list unlocked to allow recovery from
 * controller failure. It is up to the caller to ensure the namespace list is
 * not modified by scan work while this function is executing.
 */
void nvme_remove_namespaces(struct nvme_ctrl *ctrl)
{
	struct nvme_ns *ns, *next;

	/*
	 * The dead states indicates the controller was not gracefully
	 * disconnected. In that case, we won't be able to flush any data while
	 * removing the namespaces' disks; fail all the queues now to avoid
	 * potentially having to clean up the failed sync later.
	 */
	if (ctrl->state == NVME_CTRL_DEAD)
		nvme_kill_queues(ctrl);

	list_for_each_entry_safe(ns, next, &ctrl->namespaces, list)
		nvme_ns_remove(ns);
}
EXPORT_SYMBOL_GPL(nvme_remove_namespaces);

static void nvme_async_event_work(struct work_struct *work)
{
	struct nvme_ctrl *ctrl =
		container_of(work, struct nvme_ctrl, async_event_work);

	spin_lock_irq(&ctrl->lock);
	while (ctrl->event_limit > 0) {
		int aer_idx = --ctrl->event_limit;

		spin_unlock_irq(&ctrl->lock);
		ctrl->ops->submit_async_event(ctrl, aer_idx);
		spin_lock_irq(&ctrl->lock);
	}
	spin_unlock_irq(&ctrl->lock);
}

void nvme_complete_async_event(struct nvme_ctrl *ctrl, __le16 status,
		union nvme_result *res)
{
	u32 result = le32_to_cpu(res->u32);
	bool done = true;

	switch (le16_to_cpu(status) >> 1) {
	case NVME_SC_SUCCESS:
		done = false;
		/*FALLTHRU*/
	case NVME_SC_ABORT_REQ:
		++ctrl->event_limit;
		schedule_work(&ctrl->async_event_work);
		break;
	default:
		break;
	}

	if (done)
		return;

	switch (result & 0xff07) {
	case NVME_AER_NOTICE_NS_CHANGED:
		dev_info(ctrl->device, "rescanning\n");
		nvme_queue_scan(ctrl);
		break;
	default:
		dev_warn(ctrl->device, "async event result %08x\n", result);
	}
}
EXPORT_SYMBOL_GPL(nvme_complete_async_event);

void nvme_queue_async_events(struct nvme_ctrl *ctrl)
{
	ctrl->event_limit = NVME_NR_AERS;
	schedule_work(&ctrl->async_event_work);
}
EXPORT_SYMBOL_GPL(nvme_queue_async_events);

static DEFINE_IDA(nvme_instance_ida);

static int nvme_set_instance(struct nvme_ctrl *ctrl)
{
	int instance, error;

	do {
		if (!ida_pre_get(&nvme_instance_ida, GFP_KERNEL))
			return -ENODEV;

		spin_lock(&dev_list_lock);
		error = ida_get_new(&nvme_instance_ida, &instance);
		spin_unlock(&dev_list_lock);
	} while (error == -EAGAIN);

	if (error)
		return -ENODEV;

	ctrl->instance = instance;
	return 0;
}

static void nvme_release_instance(struct nvme_ctrl *ctrl)
{
	spin_lock(&dev_list_lock);
	ida_remove(&nvme_instance_ida, ctrl->instance);
	spin_unlock(&dev_list_lock);
}

void nvme_uninit_ctrl(struct nvme_ctrl *ctrl)
{
	flush_work(&ctrl->async_event_work);
	flush_work(&ctrl->scan_work);
	nvme_remove_namespaces(ctrl);

	device_destroy(nvme_class, MKDEV(nvme_char_major, ctrl->instance));

	spin_lock(&dev_list_lock);
	list_del(&ctrl->node);
	spin_unlock(&dev_list_lock);
}
EXPORT_SYMBOL_GPL(nvme_uninit_ctrl);

static void nvme_free_ctrl(struct kref *kref)
{
	struct nvme_ctrl *ctrl = container_of(kref, struct nvme_ctrl, kref);

	put_device(ctrl->device);
	nvme_release_instance(ctrl);
	ida_destroy(&ctrl->ns_ida);

	ctrl->ops->free_ctrl(ctrl);
}

void nvme_put_ctrl(struct nvme_ctrl *ctrl)
{
	kref_put(&ctrl->kref, nvme_free_ctrl);
}
EXPORT_SYMBOL_GPL(nvme_put_ctrl);

/*
 * Initialize a NVMe controller structures.  This needs to be called during
 * earliest initialization so that we have the initialized structured around
 * during probing.
 */
int nvme_init_ctrl(struct nvme_ctrl *ctrl, struct device *dev,
		const struct nvme_ctrl_ops *ops, unsigned long quirks)
{
	int ret;

	ctrl->state = NVME_CTRL_NEW;
	spin_lock_init(&ctrl->lock);
	INIT_LIST_HEAD(&ctrl->namespaces);
	mutex_init(&ctrl->namespaces_mutex);
	kref_init(&ctrl->kref);
	ctrl->dev = dev;
	ctrl->ops = ops;
	ctrl->quirks = quirks;
	INIT_WORK(&ctrl->scan_work, nvme_scan_work);
	INIT_WORK(&ctrl->async_event_work, nvme_async_event_work);

	ret = nvme_set_instance(ctrl);
	if (ret)
		goto out;

	ctrl->device = device_create_with_groups(nvme_class, ctrl->dev,
				MKDEV(nvme_char_major, ctrl->instance),
				ctrl, nvme_dev_attr_groups,
				"nvme%d", ctrl->instance);
	if (IS_ERR(ctrl->device)) {
		ret = PTR_ERR(ctrl->device);
		goto out_release_instance;
	}
	get_device(ctrl->device);
	ida_init(&ctrl->ns_ida);

	spin_lock(&dev_list_lock);
	list_add_tail(&ctrl->node, &nvme_ctrl_list);
	spin_unlock(&dev_list_lock);

	return 0;
out_release_instance:
	nvme_release_instance(ctrl);
out:
	return ret;
}
EXPORT_SYMBOL_GPL(nvme_init_ctrl);

/**
 * nvme_kill_queues(): Ends all namespace queues
 * @ctrl: the dead controller that needs to end
 *
 * Call this function when the driver determines it is unable to get the
 * controller in a state capable of servicing IO.
 */
void nvme_kill_queues(struct nvme_ctrl *ctrl)
{
	struct nvme_ns *ns;

	mutex_lock(&ctrl->namespaces_mutex);
	list_for_each_entry(ns, &ctrl->namespaces, list) {
		/*
		 * Revalidating a dead namespace sets capacity to 0. This will
		 * end buffered writers dirtying pages that can't be synced.
		 */
		if (ns->disk && !test_and_set_bit(NVME_NS_DEAD, &ns->flags))
			revalidate_disk(ns->disk);

		blk_set_queue_dying(ns->queue);
		blk_mq_abort_requeue_list(ns->queue);
		blk_mq_start_stopped_hw_queues(ns->queue, true);
	}
	mutex_unlock(&ctrl->namespaces_mutex);
}
EXPORT_SYMBOL_GPL(nvme_kill_queues);

void nvme_stop_queues(struct nvme_ctrl *ctrl)
{
	struct nvme_ns *ns;

	mutex_lock(&ctrl->namespaces_mutex);
	list_for_each_entry(ns, &ctrl->namespaces, list)
		blk_mq_quiesce_queue(ns->queue);
	mutex_unlock(&ctrl->namespaces_mutex);
}
EXPORT_SYMBOL_GPL(nvme_stop_queues);

void nvme_start_queues(struct nvme_ctrl *ctrl)
{
	struct nvme_ns *ns;

	mutex_lock(&ctrl->namespaces_mutex);
	list_for_each_entry(ns, &ctrl->namespaces, list) {
		blk_mq_start_stopped_hw_queues(ns->queue, true);
		blk_mq_kick_requeue_list(ns->queue);
	}
	mutex_unlock(&ctrl->namespaces_mutex);
}
EXPORT_SYMBOL_GPL(nvme_start_queues);

int __init nvme_core_init(void)
{
	int result;

	result = __register_chrdev(nvme_char_major, 0, NVME_MINORS, "nvme",
							&nvme_dev_fops);
	if (result < 0)
		return result;
	else if (result > 0)
		nvme_char_major = result;

	nvme_class = class_create(THIS_MODULE, "nvme");
	if (IS_ERR(nvme_class)) {
		result = PTR_ERR(nvme_class);
		goto unregister_chrdev;
	}

	return 0;

 unregister_chrdev:
	__unregister_chrdev(nvme_char_major, 0, NVME_MINORS, "nvme");
	return result;
}

void nvme_core_exit(void)
{
	class_destroy(nvme_class);
	__unregister_chrdev(nvme_char_major, 0, NVME_MINORS, "nvme");
}

MODULE_LICENSE("GPL");
MODULE_VERSION("1.0");
module_init(nvme_core_init);
module_exit(nvme_core_exit);<|MERGE_RESOLUTION|>--- conflicted
+++ resolved
@@ -594,11 +594,7 @@
 	c.features.nsid = cpu_to_le32(nsid);
 	c.features.fid = cpu_to_le32(fid);
 
-<<<<<<< HEAD
-	ret = __nvme_submit_sync_cmd(dev->admin_q, &c, &cqe, buffer, buflen, 0,
-=======
 	ret = __nvme_submit_sync_cmd(dev->admin_q, &c, &res, buffer, buflen, 0,
->>>>>>> 405182c2
 			NVME_QID_ANY, 0, 0);
 	if (ret >= 0 && result)
 		*result = le32_to_cpu(res.u32);
@@ -617,11 +613,7 @@
 	c.features.fid = cpu_to_le32(fid);
 	c.features.dword11 = cpu_to_le32(dword11);
 
-<<<<<<< HEAD
-	ret = __nvme_submit_sync_cmd(dev->admin_q, &c, &cqe,
-=======
 	ret = __nvme_submit_sync_cmd(dev->admin_q, &c, &res,
->>>>>>> 405182c2
 			buffer, buflen, 0, NVME_QID_ANY, 0, 0);
 	if (ret >= 0 && result)
 		*result = le32_to_cpu(res.u32);
@@ -945,7 +937,6 @@
 		nvme_config_discard(ns);
 	blk_mq_unfreeze_queue(disk->queue);
 }
-<<<<<<< HEAD
 
 static int nvme_revalidate_disk(struct gendisk *disk)
 {
@@ -962,24 +953,6 @@
 	if (ret)
 		return ret;
 
-=======
-
-static int nvme_revalidate_disk(struct gendisk *disk)
-{
-	struct nvme_ns *ns = disk->private_data;
-	struct nvme_id_ns *id = NULL;
-	int ret;
-
-	if (test_bit(NVME_NS_DEAD, &ns->flags)) {
-		set_capacity(disk, 0);
-		return -ENODEV;
-	}
-
-	ret = nvme_revalidate_ns(ns, &id);
-	if (ret)
-		return ret;
-
->>>>>>> 405182c2
 	__nvme_revalidate_disk(disk, id);
 	kfree(id);
 
@@ -1694,29 +1667,6 @@
 	if (nvme_revalidate_ns(ns, &id))
 		goto out_free_queue;
 
-<<<<<<< HEAD
-	if (nvme_nvm_ns_supported(ns, id)) {
-		if (nvme_nvm_register(ns, disk_name, node,
-							&nvme_ns_attr_group)) {
-			dev_warn(ctrl->dev, "%s: LightNVM init failure\n",
-								__func__);
-			goto out_free_id;
-		}
-	} else {
-		disk = alloc_disk_node(0, node);
-		if (!disk)
-			goto out_free_id;
-
-		disk->fops = &nvme_fops;
-		disk->private_data = ns;
-		disk->queue = ns->queue;
-		disk->flags = GENHD_FL_EXT_DEVT;
-		memcpy(disk->disk_name, disk_name, DISK_NAME_LEN);
-		ns->disk = disk;
-
-		__nvme_revalidate_disk(disk, id);
-	}
-=======
 	if (nvme_nvm_ns_supported(ns, id) &&
 				nvme_nvm_register(ns, disk_name, node)) {
 		dev_warn(ctrl->dev, "%s: LightNVM init failure\n", __func__);
@@ -1735,7 +1685,6 @@
 	ns->disk = disk;
 
 	__nvme_revalidate_disk(disk, id);
->>>>>>> 405182c2
 
 	mutex_lock(&ctrl->namespaces_mutex);
 	list_add_tail(&ns->list, &ctrl->namespaces);
@@ -1744,12 +1693,6 @@
 	kref_get(&ctrl->kref);
 
 	kfree(id);
-<<<<<<< HEAD
-
-	if (ns->ndev)
-		return;
-=======
->>>>>>> 405182c2
 
 	device_add_disk(ctrl->device, ns->disk);
 	if (sysfs_create_group(&disk_to_dev(ns->disk)->kobj,
