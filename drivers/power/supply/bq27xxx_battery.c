/*
 * BQ27xxx battery driver
 *
 * Copyright (C) 2008 Rodolfo Giometti <giometti@linux.it>
 * Copyright (C) 2008 Eurotech S.p.A. <info@eurotech.it>
 * Copyright (C) 2010-2011 Lars-Peter Clausen <lars@metafoo.de>
 * Copyright (C) 2011 Pali Rohár <pali.rohar@gmail.com>
 *
 * Based on a previous work by Copyright (C) 2008 Texas Instruments, Inc.
 *
 * This package is free software; you can redistribute it and/or modify
 * it under the terms of the GNU General Public License version 2 as
 * published by the Free Software Foundation.
 *
 * THIS PACKAGE IS PROVIDED ``AS IS'' AND WITHOUT ANY EXPRESS OR
 * IMPLIED WARRANTIES, INCLUDING, WITHOUT LIMITATION, THE IMPLIED
 * WARRANTIES OF MERCHANTIBILITY AND FITNESS FOR A PARTICULAR PURPOSE.
 *
 * Datasheets:
 * http://www.ti.com/product/bq27000
 * http://www.ti.com/product/bq27200
 * http://www.ti.com/product/bq27010
 * http://www.ti.com/product/bq27210
 * http://www.ti.com/product/bq27500
 * http://www.ti.com/product/bq27510-g1
 * http://www.ti.com/product/bq27510-g2
 * http://www.ti.com/product/bq27510-g3
 * http://www.ti.com/product/bq27520-g4
 * http://www.ti.com/product/bq27520-g1
 * http://www.ti.com/product/bq27520-g2
 * http://www.ti.com/product/bq27520-g3
 * http://www.ti.com/product/bq27520-g4
 * http://www.ti.com/product/bq27530-g1
 * http://www.ti.com/product/bq27531-g1
 * http://www.ti.com/product/bq27541-g1
 * http://www.ti.com/product/bq27542-g1
 * http://www.ti.com/product/bq27546-g1
 * http://www.ti.com/product/bq27742-g1
 * http://www.ti.com/product/bq27545-g1
 * http://www.ti.com/product/bq27421-g1
 * http://www.ti.com/product/bq27425-g1
 * http://www.ti.com/product/bq27411-g1
 * http://www.ti.com/product/bq27621-g1
 */

#include <linux/device.h>
#include <linux/module.h>
#include <linux/mutex.h>
#include <linux/param.h>
#include <linux/jiffies.h>
#include <linux/workqueue.h>
#include <linux/delay.h>
#include <linux/platform_device.h>
#include <linux/power_supply.h>
#include <linux/slab.h>
#include <linux/of.h>

#include <linux/power/bq27xxx_battery.h>

#define DRIVER_VERSION		"1.2.0"

#define BQ27XXX_MANUFACTURER	"Texas Instruments"

/* BQ27XXX Flags */
#define BQ27XXX_FLAG_DSC	BIT(0)
#define BQ27XXX_FLAG_SOCF	BIT(1) /* State-of-Charge threshold final */
#define BQ27XXX_FLAG_SOC1	BIT(2) /* State-of-Charge threshold 1 */
#define BQ27XXX_FLAG_FC		BIT(9)
#define BQ27XXX_FLAG_OTD	BIT(14)
#define BQ27XXX_FLAG_OTC	BIT(15)
#define BQ27XXX_FLAG_UT		BIT(14)
#define BQ27XXX_FLAG_OT		BIT(15)

/* BQ27000 has different layout for Flags register */
#define BQ27000_FLAG_EDVF	BIT(0) /* Final End-of-Discharge-Voltage flag */
#define BQ27000_FLAG_EDV1	BIT(1) /* First End-of-Discharge-Voltage flag */
#define BQ27000_FLAG_CI		BIT(4) /* Capacity Inaccurate flag */
#define BQ27000_FLAG_FC		BIT(5)
#define BQ27000_FLAG_CHGS	BIT(7) /* Charge state flag */

#define BQ27XXX_RS			(20) /* Resistor sense mOhm */
#define BQ27XXX_POWER_CONSTANT		(29200) /* 29.2 µV^2 * 1000 */
#define BQ27XXX_CURRENT_CONSTANT	(3570) /* 3.57 µV * 1000 */

#define INVALID_REG_ADDR	0xff

/*
 * bq27xxx_reg_index - Register names
 *
 * These are indexes into a device's register mapping array.
 */

enum bq27xxx_reg_index {
	BQ27XXX_REG_CTRL = 0,	/* Control */
	BQ27XXX_REG_TEMP,	/* Temperature */
	BQ27XXX_REG_INT_TEMP,	/* Internal Temperature */
	BQ27XXX_REG_VOLT,	/* Voltage */
	BQ27XXX_REG_AI,		/* Average Current */
	BQ27XXX_REG_FLAGS,	/* Flags */
	BQ27XXX_REG_TTE,	/* Time-to-Empty */
	BQ27XXX_REG_TTF,	/* Time-to-Full */
	BQ27XXX_REG_TTES,	/* Time-to-Empty Standby */
	BQ27XXX_REG_TTECP,	/* Time-to-Empty at Constant Power */
	BQ27XXX_REG_NAC,	/* Nominal Available Capacity */
	BQ27XXX_REG_FCC,	/* Full Charge Capacity */
	BQ27XXX_REG_CYCT,	/* Cycle Count */
	BQ27XXX_REG_AE,		/* Available Energy */
	BQ27XXX_REG_SOC,	/* State-of-Charge */
	BQ27XXX_REG_DCAP,	/* Design Capacity */
	BQ27XXX_REG_AP,		/* Average Power */
	BQ27XXX_REG_MAX,	/* sentinel */
};

/* Register mappings */
static u8 bq27xxx_regs[][BQ27XXX_REG_MAX] = {
	[BQ27000] = {
		[BQ27XXX_REG_CTRL] = 0x00,
		[BQ27XXX_REG_TEMP] = 0x06,
		[BQ27XXX_REG_INT_TEMP] = INVALID_REG_ADDR,
		[BQ27XXX_REG_VOLT] = 0x08,
		[BQ27XXX_REG_AI] = 0x14,
		[BQ27XXX_REG_FLAGS] = 0x0a,
		[BQ27XXX_REG_TTE] = 0x16,
		[BQ27XXX_REG_TTF] = 0x18,
		[BQ27XXX_REG_TTES] = 0x1c,
		[BQ27XXX_REG_TTECP] = 0x26,
		[BQ27XXX_REG_NAC] = 0x0c,
		[BQ27XXX_REG_FCC] = 0x12,
		[BQ27XXX_REG_CYCT] = 0x2a,
		[BQ27XXX_REG_AE] = 0x22,
		[BQ27XXX_REG_SOC] = 0x0b,
		[BQ27XXX_REG_DCAP] = 0x76,
		[BQ27XXX_REG_AP] = 0x24,
	},
	[BQ27010] = {
		[BQ27XXX_REG_CTRL] = 0x00,
		[BQ27XXX_REG_TEMP] = 0x06,
		[BQ27XXX_REG_INT_TEMP] = INVALID_REG_ADDR,
		[BQ27XXX_REG_VOLT] = 0x08,
		[BQ27XXX_REG_AI] = 0x14,
		[BQ27XXX_REG_FLAGS] = 0x0a,
		[BQ27XXX_REG_TTE] = 0x16,
		[BQ27XXX_REG_TTF] = 0x18,
		[BQ27XXX_REG_TTES] = 0x1c,
		[BQ27XXX_REG_TTECP] = 0x26,
		[BQ27XXX_REG_NAC] = 0x0c,
		[BQ27XXX_REG_FCC] = 0x12,
		[BQ27XXX_REG_CYCT] = 0x2a,
		[BQ27XXX_REG_AE] = INVALID_REG_ADDR,
		[BQ27XXX_REG_SOC] = 0x0b,
		[BQ27XXX_REG_DCAP] = 0x76,
		[BQ27XXX_REG_AP] = INVALID_REG_ADDR,
	},
	[BQ2750X] = {
		[BQ27XXX_REG_CTRL] = 0x00,
		[BQ27XXX_REG_TEMP] = 0x06,
		[BQ27XXX_REG_INT_TEMP] = 0x28,
		[BQ27XXX_REG_VOLT] = 0x08,
		[BQ27XXX_REG_AI] = 0x14,
		[BQ27XXX_REG_FLAGS] = 0x0a,
		[BQ27XXX_REG_TTE] = 0x16,
		[BQ27XXX_REG_TTF] = INVALID_REG_ADDR,
		[BQ27XXX_REG_TTES] = 0x1a,
		[BQ27XXX_REG_TTECP] = INVALID_REG_ADDR,
		[BQ27XXX_REG_NAC] = 0x0c,
		[BQ27XXX_REG_FCC] = 0x12,
		[BQ27XXX_REG_CYCT] = 0x2a,
		[BQ27XXX_REG_AE] = INVALID_REG_ADDR,
		[BQ27XXX_REG_SOC] = 0x2c,
		[BQ27XXX_REG_DCAP] = 0x3c,
		[BQ27XXX_REG_AP] = INVALID_REG_ADDR,
	},
<<<<<<< HEAD
	[BQ27510] = {
=======
	[BQ2751X] = {
>>>>>>> 2fa299a9
		[BQ27XXX_REG_CTRL] = 0x00,
		[BQ27XXX_REG_TEMP] = 0x06,
		[BQ27XXX_REG_INT_TEMP] = 0x28,
		[BQ27XXX_REG_VOLT] = 0x08,
		[BQ27XXX_REG_AI] = 0x14,
		[BQ27XXX_REG_FLAGS] = 0x0a,
		[BQ27XXX_REG_TTE] = 0x16,
		[BQ27XXX_REG_TTF] = INVALID_REG_ADDR,
		[BQ27XXX_REG_TTES] = 0x1a,
		[BQ27XXX_REG_TTECP] = INVALID_REG_ADDR,
		[BQ27XXX_REG_NAC] = 0x0c,
		[BQ27XXX_REG_FCC] = 0x12,
		[BQ27XXX_REG_CYCT] = 0x1e,
		[BQ27XXX_REG_AE] = INVALID_REG_ADDR,
		[BQ27XXX_REG_SOC] = 0x20,
		[BQ27XXX_REG_DCAP] = 0x2e,
		[BQ27XXX_REG_AP] = INVALID_REG_ADDR,
	},
<<<<<<< HEAD
=======
	[BQ27500] = {
		[BQ27XXX_REG_CTRL] = 0x00,
		[BQ27XXX_REG_TEMP] = 0x06,
		[BQ27XXX_REG_INT_TEMP] = INVALID_REG_ADDR,
		[BQ27XXX_REG_VOLT] = 0x08,
		[BQ27XXX_REG_AI] = 0x14,
		[BQ27XXX_REG_FLAGS] = 0x0a,
		[BQ27XXX_REG_TTE] = 0x16,
		[BQ27XXX_REG_TTF] = 0x18,
		[BQ27XXX_REG_TTES] = 0x1c,
		[BQ27XXX_REG_TTECP] = 0x26,
		[BQ27XXX_REG_NAC] = 0x0c,
		[BQ27XXX_REG_FCC] = 0x12,
		[BQ27XXX_REG_CYCT] = 0x2a,
		[BQ27XXX_REG_AE] = 0x22,
		[BQ27XXX_REG_SOC] = 0x2c,
		[BQ27XXX_REG_DCAP] = 0x3c,
		[BQ27XXX_REG_AP] = 0x24,
	},
	[BQ27510G1] = {
		[BQ27XXX_REG_CTRL] = 0x00,
		[BQ27XXX_REG_TEMP] = 0x06,
		[BQ27XXX_REG_INT_TEMP] = INVALID_REG_ADDR,
		[BQ27XXX_REG_VOLT] = 0x08,
		[BQ27XXX_REG_AI] = 0x14,
		[BQ27XXX_REG_FLAGS] = 0x0a,
		[BQ27XXX_REG_TTE] = 0x16,
		[BQ27XXX_REG_TTF] = 0x18,
		[BQ27XXX_REG_TTES] = 0x1c,
		[BQ27XXX_REG_TTECP] = 0x26,
		[BQ27XXX_REG_NAC] = 0x0c,
		[BQ27XXX_REG_FCC] = 0x12,
		[BQ27XXX_REG_CYCT] = 0x2a,
		[BQ27XXX_REG_AE] = 0x22,
		[BQ27XXX_REG_SOC] = 0x2c,
		[BQ27XXX_REG_DCAP] = 0x3c,
		[BQ27XXX_REG_AP] = 0x24,
	},
	[BQ27510G2] = {
		[BQ27XXX_REG_CTRL] = 0x00,
		[BQ27XXX_REG_TEMP] = 0x06,
		[BQ27XXX_REG_INT_TEMP] = INVALID_REG_ADDR,
		[BQ27XXX_REG_VOLT] = 0x08,
		[BQ27XXX_REG_AI] = 0x14,
		[BQ27XXX_REG_FLAGS] = 0x0a,
		[BQ27XXX_REG_TTE] = 0x16,
		[BQ27XXX_REG_TTF] = 0x18,
		[BQ27XXX_REG_TTES] = 0x1c,
		[BQ27XXX_REG_TTECP] = 0x26,
		[BQ27XXX_REG_NAC] = 0x0c,
		[BQ27XXX_REG_FCC] = 0x12,
		[BQ27XXX_REG_CYCT] = 0x2a,
		[BQ27XXX_REG_AE] = 0x22,
		[BQ27XXX_REG_SOC] = 0x2c,
		[BQ27XXX_REG_DCAP] = 0x3c,
		[BQ27XXX_REG_AP] = 0x24,
	},
	[BQ27510G3] = {
		[BQ27XXX_REG_CTRL] = 0x00,
		[BQ27XXX_REG_TEMP] = 0x06,
		[BQ27XXX_REG_INT_TEMP] = 0x28,
		[BQ27XXX_REG_VOLT] = 0x08,
		[BQ27XXX_REG_AI] = 0x14,
		[BQ27XXX_REG_FLAGS] = 0x0a,
		[BQ27XXX_REG_TTE] = 0x16,
		[BQ27XXX_REG_TTF] = INVALID_REG_ADDR,
		[BQ27XXX_REG_TTES] = 0x1a,
		[BQ27XXX_REG_TTECP] = INVALID_REG_ADDR,
		[BQ27XXX_REG_NAC] = 0x0c,
		[BQ27XXX_REG_FCC] = 0x12,
		[BQ27XXX_REG_CYCT] = 0x1e,
		[BQ27XXX_REG_AE] = INVALID_REG_ADDR,
		[BQ27XXX_REG_SOC] = 0x20,
		[BQ27XXX_REG_DCAP] = 0x2e,
		[BQ27XXX_REG_AP] = INVALID_REG_ADDR,
	},
	[BQ27520G1] = {
		[BQ27XXX_REG_CTRL] = 0x00,
		[BQ27XXX_REG_TEMP] = 0x06,
		[BQ27XXX_REG_INT_TEMP] = INVALID_REG_ADDR,
		[BQ27XXX_REG_VOLT] = 0x08,
		[BQ27XXX_REG_AI] = 0x14,
		[BQ27XXX_REG_FLAGS] = 0x0a,
		[BQ27XXX_REG_TTE] = 0x16,
		[BQ27XXX_REG_TTF] = 0x18,
		[BQ27XXX_REG_TTES] = 0x1c,
		[BQ27XXX_REG_TTECP] = 0x26,
		[BQ27XXX_REG_NAC] = 0x0c,
		[BQ27XXX_REG_FCC] = 0x12,
		[BQ27XXX_REG_CYCT] = INVALID_REG_ADDR,
		[BQ27XXX_REG_AE] = 0x22,
		[BQ27XXX_REG_SOC] = 0x2c,
		[BQ27XXX_REG_DCAP] = 0x3c,
		[BQ27XXX_REG_AP] = 0x24,
	},
	[BQ27520G2] = {
		[BQ27XXX_REG_CTRL] = 0x00,
		[BQ27XXX_REG_TEMP] = 0x06,
		[BQ27XXX_REG_INT_TEMP] = 0x36,
		[BQ27XXX_REG_VOLT] = 0x08,
		[BQ27XXX_REG_AI] = 0x14,
		[BQ27XXX_REG_FLAGS] = 0x0a,
		[BQ27XXX_REG_TTE] = 0x16,
		[BQ27XXX_REG_TTF] = 0x18,
		[BQ27XXX_REG_TTES] = 0x1c,
		[BQ27XXX_REG_TTECP] = 0x26,
		[BQ27XXX_REG_NAC] = 0x0c,
		[BQ27XXX_REG_FCC] = 0x12,
		[BQ27XXX_REG_CYCT] = 0x2a,
		[BQ27XXX_REG_AE] = 0x22,
		[BQ27XXX_REG_SOC] = 0x2c,
		[BQ27XXX_REG_DCAP] = 0x3c,
		[BQ27XXX_REG_AP] = 0x24,
	},
	[BQ27520G3] = {
		[BQ27XXX_REG_CTRL] = 0x00,
		[BQ27XXX_REG_TEMP] = 0x06,
		[BQ27XXX_REG_INT_TEMP] = 0x36,
		[BQ27XXX_REG_VOLT] = 0x08,
		[BQ27XXX_REG_AI] = 0x14,
		[BQ27XXX_REG_FLAGS] = 0x0a,
		[BQ27XXX_REG_TTE] = 0x16,
		[BQ27XXX_REG_TTF] = INVALID_REG_ADDR,
		[BQ27XXX_REG_TTES] = 0x1c,
		[BQ27XXX_REG_TTECP] = 0x26,
		[BQ27XXX_REG_NAC] = 0x0c,
		[BQ27XXX_REG_FCC] = 0x12,
		[BQ27XXX_REG_CYCT] = 0x2a,
		[BQ27XXX_REG_AE] = 0x22,
		[BQ27XXX_REG_SOC] = 0x2c,
		[BQ27XXX_REG_DCAP] = 0x3c,
		[BQ27XXX_REG_AP] = 0x24,
	},
	[BQ27520G4] = {
		[BQ27XXX_REG_CTRL] = 0x00,
		[BQ27XXX_REG_TEMP] = 0x06,
		[BQ27XXX_REG_INT_TEMP] = 0x28,
		[BQ27XXX_REG_VOLT] = 0x08,
		[BQ27XXX_REG_AI] = 0x14,
		[BQ27XXX_REG_FLAGS] = 0x0a,
		[BQ27XXX_REG_TTE] = 0x16,
		[BQ27XXX_REG_TTF] = INVALID_REG_ADDR,
		[BQ27XXX_REG_TTES] = 0x1c,
		[BQ27XXX_REG_TTECP] = INVALID_REG_ADDR,
		[BQ27XXX_REG_NAC] = 0x0c,
		[BQ27XXX_REG_FCC] = 0x12,
		[BQ27XXX_REG_CYCT] = 0x1e,
		[BQ27XXX_REG_AE] = INVALID_REG_ADDR,
		[BQ27XXX_REG_SOC] = 0x20,
		[BQ27XXX_REG_DCAP] = INVALID_REG_ADDR,
		[BQ27XXX_REG_AP] = INVALID_REG_ADDR,
	},
>>>>>>> 2fa299a9
	[BQ27530] = {
		[BQ27XXX_REG_CTRL] = 0x00,
		[BQ27XXX_REG_TEMP] = 0x06,
		[BQ27XXX_REG_INT_TEMP] = 0x32,
		[BQ27XXX_REG_VOLT] = 0x08,
		[BQ27XXX_REG_AI] = 0x14,
		[BQ27XXX_REG_FLAGS] = 0x0a,
		[BQ27XXX_REG_TTE] = 0x16,
		[BQ27XXX_REG_TTF] = INVALID_REG_ADDR,
		[BQ27XXX_REG_TTES] = INVALID_REG_ADDR,
		[BQ27XXX_REG_TTECP] = INVALID_REG_ADDR,
		[BQ27XXX_REG_NAC] = 0x0c,
		[BQ27XXX_REG_FCC] = 0x12,
		[BQ27XXX_REG_CYCT] = 0x2a,
		[BQ27XXX_REG_AE] = INVALID_REG_ADDR,
		[BQ27XXX_REG_SOC] = 0x2c,
		[BQ27XXX_REG_DCAP] = INVALID_REG_ADDR,
		[BQ27XXX_REG_AP] = 0x24,
	},
	[BQ27541] = {
		[BQ27XXX_REG_CTRL] = 0x00,
		[BQ27XXX_REG_TEMP] = 0x06,
		[BQ27XXX_REG_INT_TEMP] = 0x28,
		[BQ27XXX_REG_VOLT] = 0x08,
		[BQ27XXX_REG_AI] = 0x14,
		[BQ27XXX_REG_FLAGS] = 0x0a,
		[BQ27XXX_REG_TTE] = 0x16,
		[BQ27XXX_REG_TTF] = INVALID_REG_ADDR,
		[BQ27XXX_REG_TTES] = INVALID_REG_ADDR,
		[BQ27XXX_REG_TTECP] = INVALID_REG_ADDR,
		[BQ27XXX_REG_NAC] = 0x0c,
		[BQ27XXX_REG_FCC] = 0x12,
		[BQ27XXX_REG_CYCT] = 0x2a,
		[BQ27XXX_REG_AE] = INVALID_REG_ADDR,
		[BQ27XXX_REG_SOC] = 0x2c,
		[BQ27XXX_REG_DCAP] = 0x3c,
		[BQ27XXX_REG_AP] = 0x24,
	},
	[BQ27545] = {
		[BQ27XXX_REG_CTRL] = 0x00,
		[BQ27XXX_REG_TEMP] = 0x06,
		[BQ27XXX_REG_INT_TEMP] = 0x28,
		[BQ27XXX_REG_VOLT] = 0x08,
		[BQ27XXX_REG_AI] = 0x14,
		[BQ27XXX_REG_FLAGS] = 0x0a,
		[BQ27XXX_REG_TTE] = 0x16,
		[BQ27XXX_REG_TTF] = INVALID_REG_ADDR,
		[BQ27XXX_REG_TTES] = INVALID_REG_ADDR,
		[BQ27XXX_REG_TTECP] = INVALID_REG_ADDR,
		[BQ27XXX_REG_NAC] = 0x0c,
		[BQ27XXX_REG_FCC] = 0x12,
		[BQ27XXX_REG_CYCT] = 0x2a,
		[BQ27XXX_REG_AE] = INVALID_REG_ADDR,
		[BQ27XXX_REG_SOC] = 0x2c,
		[BQ27XXX_REG_DCAP] = INVALID_REG_ADDR,
		[BQ27XXX_REG_AP] = 0x24,
	},
	[BQ27421] = {
		[BQ27XXX_REG_CTRL] = 0x00,
		[BQ27XXX_REG_TEMP] = 0x02,
		[BQ27XXX_REG_INT_TEMP] = 0x1e,
		[BQ27XXX_REG_VOLT] = 0x04,
		[BQ27XXX_REG_AI] = 0x10,
		[BQ27XXX_REG_FLAGS] = 0x06,
		[BQ27XXX_REG_TTE] = INVALID_REG_ADDR,
		[BQ27XXX_REG_TTF] = INVALID_REG_ADDR,
		[BQ27XXX_REG_TTES] = INVALID_REG_ADDR,
		[BQ27XXX_REG_TTECP] = INVALID_REG_ADDR,
		[BQ27XXX_REG_NAC] = 0x08,
		[BQ27XXX_REG_FCC] = 0x0e,
		[BQ27XXX_REG_CYCT] = INVALID_REG_ADDR,
		[BQ27XXX_REG_AE] = INVALID_REG_ADDR,
		[BQ27XXX_REG_SOC] = 0x1c,
		[BQ27XXX_REG_DCAP] = 0x3c,
		[BQ27XXX_REG_AP] = 0x18,
	},
};

static enum power_supply_property bq27000_battery_props[] = {
	POWER_SUPPLY_PROP_STATUS,
	POWER_SUPPLY_PROP_PRESENT,
	POWER_SUPPLY_PROP_VOLTAGE_NOW,
	POWER_SUPPLY_PROP_CURRENT_NOW,
	POWER_SUPPLY_PROP_CAPACITY,
	POWER_SUPPLY_PROP_CAPACITY_LEVEL,
	POWER_SUPPLY_PROP_TEMP,
	POWER_SUPPLY_PROP_TIME_TO_EMPTY_NOW,
	POWER_SUPPLY_PROP_TIME_TO_EMPTY_AVG,
	POWER_SUPPLY_PROP_TIME_TO_FULL_NOW,
	POWER_SUPPLY_PROP_TECHNOLOGY,
	POWER_SUPPLY_PROP_CHARGE_FULL,
	POWER_SUPPLY_PROP_CHARGE_NOW,
	POWER_SUPPLY_PROP_CHARGE_FULL_DESIGN,
	POWER_SUPPLY_PROP_CYCLE_COUNT,
	POWER_SUPPLY_PROP_ENERGY_NOW,
	POWER_SUPPLY_PROP_POWER_AVG,
	POWER_SUPPLY_PROP_HEALTH,
	POWER_SUPPLY_PROP_MANUFACTURER,
};

static enum power_supply_property bq27010_battery_props[] = {
	POWER_SUPPLY_PROP_STATUS,
	POWER_SUPPLY_PROP_PRESENT,
	POWER_SUPPLY_PROP_VOLTAGE_NOW,
	POWER_SUPPLY_PROP_CURRENT_NOW,
	POWER_SUPPLY_PROP_CAPACITY,
	POWER_SUPPLY_PROP_CAPACITY_LEVEL,
	POWER_SUPPLY_PROP_TEMP,
	POWER_SUPPLY_PROP_TIME_TO_EMPTY_NOW,
	POWER_SUPPLY_PROP_TIME_TO_EMPTY_AVG,
	POWER_SUPPLY_PROP_TIME_TO_FULL_NOW,
	POWER_SUPPLY_PROP_TECHNOLOGY,
	POWER_SUPPLY_PROP_CHARGE_FULL,
	POWER_SUPPLY_PROP_CHARGE_NOW,
	POWER_SUPPLY_PROP_CHARGE_FULL_DESIGN,
	POWER_SUPPLY_PROP_CYCLE_COUNT,
	POWER_SUPPLY_PROP_HEALTH,
	POWER_SUPPLY_PROP_MANUFACTURER,
};

static enum power_supply_property bq2750x_battery_props[] = {
	POWER_SUPPLY_PROP_STATUS,
	POWER_SUPPLY_PROP_PRESENT,
	POWER_SUPPLY_PROP_VOLTAGE_NOW,
	POWER_SUPPLY_PROP_CURRENT_NOW,
	POWER_SUPPLY_PROP_CAPACITY,
	POWER_SUPPLY_PROP_CAPACITY_LEVEL,
	POWER_SUPPLY_PROP_TEMP,
	POWER_SUPPLY_PROP_TIME_TO_EMPTY_NOW,
	POWER_SUPPLY_PROP_TECHNOLOGY,
	POWER_SUPPLY_PROP_CHARGE_FULL,
	POWER_SUPPLY_PROP_CHARGE_NOW,
	POWER_SUPPLY_PROP_CHARGE_FULL_DESIGN,
	POWER_SUPPLY_PROP_CYCLE_COUNT,
	POWER_SUPPLY_PROP_HEALTH,
	POWER_SUPPLY_PROP_MANUFACTURER,
};

static enum power_supply_property bq2751x_battery_props[] = {
	POWER_SUPPLY_PROP_STATUS,
	POWER_SUPPLY_PROP_PRESENT,
	POWER_SUPPLY_PROP_VOLTAGE_NOW,
	POWER_SUPPLY_PROP_CURRENT_NOW,
	POWER_SUPPLY_PROP_CAPACITY,
	POWER_SUPPLY_PROP_CAPACITY_LEVEL,
	POWER_SUPPLY_PROP_TEMP,
	POWER_SUPPLY_PROP_TIME_TO_EMPTY_NOW,
	POWER_SUPPLY_PROP_TECHNOLOGY,
	POWER_SUPPLY_PROP_CHARGE_FULL,
	POWER_SUPPLY_PROP_CHARGE_NOW,
	POWER_SUPPLY_PROP_CHARGE_FULL_DESIGN,
	POWER_SUPPLY_PROP_CYCLE_COUNT,
	POWER_SUPPLY_PROP_HEALTH,
	POWER_SUPPLY_PROP_MANUFACTURER,
};

static enum power_supply_property bq27500_battery_props[] = {
	POWER_SUPPLY_PROP_STATUS,
	POWER_SUPPLY_PROP_PRESENT,
	POWER_SUPPLY_PROP_VOLTAGE_NOW,
	POWER_SUPPLY_PROP_CURRENT_NOW,
	POWER_SUPPLY_PROP_CAPACITY,
	POWER_SUPPLY_PROP_CAPACITY_LEVEL,
	POWER_SUPPLY_PROP_TEMP,
	POWER_SUPPLY_PROP_TIME_TO_EMPTY_NOW,
	POWER_SUPPLY_PROP_TIME_TO_FULL_NOW,
	POWER_SUPPLY_PROP_TECHNOLOGY,
	POWER_SUPPLY_PROP_CHARGE_FULL,
	POWER_SUPPLY_PROP_CHARGE_NOW,
	POWER_SUPPLY_PROP_CHARGE_FULL_DESIGN,
	POWER_SUPPLY_PROP_CYCLE_COUNT,
	POWER_SUPPLY_PROP_ENERGY_NOW,
	POWER_SUPPLY_PROP_POWER_AVG,
	POWER_SUPPLY_PROP_HEALTH,
	POWER_SUPPLY_PROP_MANUFACTURER,
};

static enum power_supply_property bq27510g1_battery_props[] = {
	POWER_SUPPLY_PROP_STATUS,
	POWER_SUPPLY_PROP_PRESENT,
	POWER_SUPPLY_PROP_VOLTAGE_NOW,
	POWER_SUPPLY_PROP_CURRENT_NOW,
	POWER_SUPPLY_PROP_CAPACITY,
	POWER_SUPPLY_PROP_CAPACITY_LEVEL,
	POWER_SUPPLY_PROP_TEMP,
	POWER_SUPPLY_PROP_TIME_TO_EMPTY_NOW,
	POWER_SUPPLY_PROP_TIME_TO_FULL_NOW,
	POWER_SUPPLY_PROP_TECHNOLOGY,
	POWER_SUPPLY_PROP_CHARGE_FULL,
	POWER_SUPPLY_PROP_CHARGE_NOW,
	POWER_SUPPLY_PROP_CHARGE_FULL_DESIGN,
	POWER_SUPPLY_PROP_CYCLE_COUNT,
	POWER_SUPPLY_PROP_ENERGY_NOW,
	POWER_SUPPLY_PROP_POWER_AVG,
	POWER_SUPPLY_PROP_HEALTH,
	POWER_SUPPLY_PROP_MANUFACTURER,
};

static enum power_supply_property bq27510g2_battery_props[] = {
	POWER_SUPPLY_PROP_STATUS,
	POWER_SUPPLY_PROP_PRESENT,
	POWER_SUPPLY_PROP_VOLTAGE_NOW,
	POWER_SUPPLY_PROP_CURRENT_NOW,
	POWER_SUPPLY_PROP_CAPACITY,
	POWER_SUPPLY_PROP_CAPACITY_LEVEL,
	POWER_SUPPLY_PROP_TEMP,
	POWER_SUPPLY_PROP_TIME_TO_EMPTY_NOW,
	POWER_SUPPLY_PROP_TIME_TO_FULL_NOW,
	POWER_SUPPLY_PROP_TECHNOLOGY,
	POWER_SUPPLY_PROP_CHARGE_FULL,
	POWER_SUPPLY_PROP_CHARGE_NOW,
	POWER_SUPPLY_PROP_CHARGE_FULL_DESIGN,
	POWER_SUPPLY_PROP_CYCLE_COUNT,
	POWER_SUPPLY_PROP_ENERGY_NOW,
	POWER_SUPPLY_PROP_POWER_AVG,
	POWER_SUPPLY_PROP_HEALTH,
	POWER_SUPPLY_PROP_MANUFACTURER,
};

static enum power_supply_property bq27510g3_battery_props[] = {
	POWER_SUPPLY_PROP_STATUS,
	POWER_SUPPLY_PROP_PRESENT,
	POWER_SUPPLY_PROP_VOLTAGE_NOW,
	POWER_SUPPLY_PROP_CURRENT_NOW,
	POWER_SUPPLY_PROP_CAPACITY,
	POWER_SUPPLY_PROP_CAPACITY_LEVEL,
	POWER_SUPPLY_PROP_TEMP,
	POWER_SUPPLY_PROP_TIME_TO_EMPTY_NOW,
	POWER_SUPPLY_PROP_TECHNOLOGY,
	POWER_SUPPLY_PROP_CHARGE_FULL,
	POWER_SUPPLY_PROP_CHARGE_NOW,
	POWER_SUPPLY_PROP_CHARGE_FULL_DESIGN,
	POWER_SUPPLY_PROP_CYCLE_COUNT,
	POWER_SUPPLY_PROP_HEALTH,
	POWER_SUPPLY_PROP_MANUFACTURER,
};

static enum power_supply_property bq27520g1_battery_props[] = {
	POWER_SUPPLY_PROP_STATUS,
	POWER_SUPPLY_PROP_PRESENT,
	POWER_SUPPLY_PROP_VOLTAGE_NOW,
	POWER_SUPPLY_PROP_CURRENT_NOW,
	POWER_SUPPLY_PROP_CAPACITY,
	POWER_SUPPLY_PROP_CAPACITY_LEVEL,
	POWER_SUPPLY_PROP_TEMP,
	POWER_SUPPLY_PROP_TIME_TO_EMPTY_NOW,
	POWER_SUPPLY_PROP_TIME_TO_FULL_NOW,
	POWER_SUPPLY_PROP_TECHNOLOGY,
	POWER_SUPPLY_PROP_CHARGE_FULL,
	POWER_SUPPLY_PROP_CHARGE_NOW,
	POWER_SUPPLY_PROP_CHARGE_FULL_DESIGN,
	POWER_SUPPLY_PROP_ENERGY_NOW,
	POWER_SUPPLY_PROP_POWER_AVG,
	POWER_SUPPLY_PROP_HEALTH,
	POWER_SUPPLY_PROP_MANUFACTURER,
};

static enum power_supply_property bq27520g2_battery_props[] = {
	POWER_SUPPLY_PROP_STATUS,
	POWER_SUPPLY_PROP_PRESENT,
	POWER_SUPPLY_PROP_VOLTAGE_NOW,
	POWER_SUPPLY_PROP_CURRENT_NOW,
	POWER_SUPPLY_PROP_CAPACITY,
	POWER_SUPPLY_PROP_CAPACITY_LEVEL,
	POWER_SUPPLY_PROP_TEMP,
	POWER_SUPPLY_PROP_TIME_TO_EMPTY_NOW,
	POWER_SUPPLY_PROP_TIME_TO_FULL_NOW,
	POWER_SUPPLY_PROP_TECHNOLOGY,
	POWER_SUPPLY_PROP_CHARGE_FULL,
	POWER_SUPPLY_PROP_CHARGE_NOW,
	POWER_SUPPLY_PROP_CHARGE_FULL_DESIGN,
	POWER_SUPPLY_PROP_CYCLE_COUNT,
	POWER_SUPPLY_PROP_ENERGY_NOW,
	POWER_SUPPLY_PROP_POWER_AVG,
	POWER_SUPPLY_PROP_HEALTH,
	POWER_SUPPLY_PROP_MANUFACTURER,
};

static enum power_supply_property bq27520g3_battery_props[] = {
	POWER_SUPPLY_PROP_STATUS,
	POWER_SUPPLY_PROP_PRESENT,
	POWER_SUPPLY_PROP_VOLTAGE_NOW,
	POWER_SUPPLY_PROP_CURRENT_NOW,
	POWER_SUPPLY_PROP_CAPACITY,
	POWER_SUPPLY_PROP_CAPACITY_LEVEL,
	POWER_SUPPLY_PROP_TEMP,
	POWER_SUPPLY_PROP_TIME_TO_EMPTY_NOW,
	POWER_SUPPLY_PROP_TECHNOLOGY,
	POWER_SUPPLY_PROP_CHARGE_FULL,
	POWER_SUPPLY_PROP_CHARGE_NOW,
	POWER_SUPPLY_PROP_CHARGE_FULL_DESIGN,
	POWER_SUPPLY_PROP_CYCLE_COUNT,
	POWER_SUPPLY_PROP_ENERGY_NOW,
	POWER_SUPPLY_PROP_POWER_AVG,
	POWER_SUPPLY_PROP_HEALTH,
	POWER_SUPPLY_PROP_MANUFACTURER,
};

static enum power_supply_property bq27520g4_battery_props[] = {
	POWER_SUPPLY_PROP_STATUS,
	POWER_SUPPLY_PROP_PRESENT,
	POWER_SUPPLY_PROP_VOLTAGE_NOW,
	POWER_SUPPLY_PROP_CURRENT_NOW,
	POWER_SUPPLY_PROP_CAPACITY,
	POWER_SUPPLY_PROP_CAPACITY_LEVEL,
	POWER_SUPPLY_PROP_TEMP,
	POWER_SUPPLY_PROP_TIME_TO_EMPTY_NOW,
	POWER_SUPPLY_PROP_TECHNOLOGY,
	POWER_SUPPLY_PROP_CHARGE_FULL,
	POWER_SUPPLY_PROP_CHARGE_NOW,
	POWER_SUPPLY_PROP_CYCLE_COUNT,
	POWER_SUPPLY_PROP_HEALTH,
	POWER_SUPPLY_PROP_MANUFACTURER,
};

static enum power_supply_property bq27510_battery_props[] = {
	POWER_SUPPLY_PROP_STATUS,
	POWER_SUPPLY_PROP_PRESENT,
	POWER_SUPPLY_PROP_VOLTAGE_NOW,
	POWER_SUPPLY_PROP_CURRENT_NOW,
	POWER_SUPPLY_PROP_CAPACITY,
	POWER_SUPPLY_PROP_CAPACITY_LEVEL,
	POWER_SUPPLY_PROP_TEMP,
	POWER_SUPPLY_PROP_TIME_TO_EMPTY_NOW,
	POWER_SUPPLY_PROP_TECHNOLOGY,
	POWER_SUPPLY_PROP_CHARGE_FULL,
	POWER_SUPPLY_PROP_CHARGE_NOW,
	POWER_SUPPLY_PROP_CHARGE_FULL_DESIGN,
	POWER_SUPPLY_PROP_CYCLE_COUNT,
	POWER_SUPPLY_PROP_HEALTH,
	POWER_SUPPLY_PROP_MANUFACTURER,
};

static enum power_supply_property bq27530_battery_props[] = {
	POWER_SUPPLY_PROP_STATUS,
	POWER_SUPPLY_PROP_PRESENT,
	POWER_SUPPLY_PROP_VOLTAGE_NOW,
	POWER_SUPPLY_PROP_CURRENT_NOW,
	POWER_SUPPLY_PROP_CAPACITY,
	POWER_SUPPLY_PROP_CAPACITY_LEVEL,
	POWER_SUPPLY_PROP_TEMP,
	POWER_SUPPLY_PROP_TIME_TO_EMPTY_NOW,
	POWER_SUPPLY_PROP_TECHNOLOGY,
	POWER_SUPPLY_PROP_CHARGE_FULL,
	POWER_SUPPLY_PROP_CHARGE_NOW,
	POWER_SUPPLY_PROP_POWER_AVG,
	POWER_SUPPLY_PROP_HEALTH,
	POWER_SUPPLY_PROP_CYCLE_COUNT,
	POWER_SUPPLY_PROP_MANUFACTURER,
};

static enum power_supply_property bq27541_battery_props[] = {
	POWER_SUPPLY_PROP_STATUS,
	POWER_SUPPLY_PROP_PRESENT,
	POWER_SUPPLY_PROP_VOLTAGE_NOW,
	POWER_SUPPLY_PROP_CURRENT_NOW,
	POWER_SUPPLY_PROP_CAPACITY,
	POWER_SUPPLY_PROP_CAPACITY_LEVEL,
	POWER_SUPPLY_PROP_TEMP,
	POWER_SUPPLY_PROP_TIME_TO_EMPTY_NOW,
	POWER_SUPPLY_PROP_TECHNOLOGY,
	POWER_SUPPLY_PROP_CHARGE_FULL,
	POWER_SUPPLY_PROP_CHARGE_NOW,
	POWER_SUPPLY_PROP_CHARGE_FULL_DESIGN,
	POWER_SUPPLY_PROP_CYCLE_COUNT,
	POWER_SUPPLY_PROP_POWER_AVG,
	POWER_SUPPLY_PROP_HEALTH,
	POWER_SUPPLY_PROP_MANUFACTURER,
};

static enum power_supply_property bq27545_battery_props[] = {
	POWER_SUPPLY_PROP_STATUS,
	POWER_SUPPLY_PROP_PRESENT,
	POWER_SUPPLY_PROP_VOLTAGE_NOW,
	POWER_SUPPLY_PROP_CURRENT_NOW,
	POWER_SUPPLY_PROP_CAPACITY,
	POWER_SUPPLY_PROP_CAPACITY_LEVEL,
	POWER_SUPPLY_PROP_TEMP,
	POWER_SUPPLY_PROP_TIME_TO_EMPTY_NOW,
	POWER_SUPPLY_PROP_TECHNOLOGY,
	POWER_SUPPLY_PROP_CHARGE_FULL,
	POWER_SUPPLY_PROP_CHARGE_NOW,
	POWER_SUPPLY_PROP_HEALTH,
	POWER_SUPPLY_PROP_CYCLE_COUNT,
	POWER_SUPPLY_PROP_POWER_AVG,
	POWER_SUPPLY_PROP_MANUFACTURER,
};

static enum power_supply_property bq27421_battery_props[] = {
	POWER_SUPPLY_PROP_STATUS,
	POWER_SUPPLY_PROP_PRESENT,
	POWER_SUPPLY_PROP_VOLTAGE_NOW,
	POWER_SUPPLY_PROP_CURRENT_NOW,
	POWER_SUPPLY_PROP_CAPACITY,
	POWER_SUPPLY_PROP_CAPACITY_LEVEL,
	POWER_SUPPLY_PROP_TEMP,
	POWER_SUPPLY_PROP_TECHNOLOGY,
	POWER_SUPPLY_PROP_CHARGE_FULL,
	POWER_SUPPLY_PROP_CHARGE_NOW,
	POWER_SUPPLY_PROP_CHARGE_FULL_DESIGN,
	POWER_SUPPLY_PROP_MANUFACTURER,
};

#define BQ27XXX_PROP(_id, _prop)		\
	[_id] = {				\
		.props = _prop,			\
		.size = ARRAY_SIZE(_prop),	\
	}

static struct {
	enum power_supply_property *props;
	size_t size;
} bq27xxx_battery_props[] = {
	BQ27XXX_PROP(BQ27000, bq27000_battery_props),
	BQ27XXX_PROP(BQ27010, bq27010_battery_props),
	BQ27XXX_PROP(BQ2750X, bq2750x_battery_props),
	BQ27XXX_PROP(BQ2751X, bq2751x_battery_props),
	BQ27XXX_PROP(BQ27500, bq27500_battery_props),
<<<<<<< HEAD
	BQ27XXX_PROP(BQ27510, bq27510_battery_props),
=======
	BQ27XXX_PROP(BQ27510G1, bq27510g1_battery_props),
	BQ27XXX_PROP(BQ27510G2, bq27510g2_battery_props),
	BQ27XXX_PROP(BQ27510G3, bq27510g3_battery_props),
	BQ27XXX_PROP(BQ27520G1, bq27520g1_battery_props),
	BQ27XXX_PROP(BQ27520G2, bq27520g2_battery_props),
	BQ27XXX_PROP(BQ27520G3, bq27520g3_battery_props),
	BQ27XXX_PROP(BQ27520G4, bq27520g4_battery_props),
>>>>>>> 2fa299a9
	BQ27XXX_PROP(BQ27530, bq27530_battery_props),
	BQ27XXX_PROP(BQ27541, bq27541_battery_props),
	BQ27XXX_PROP(BQ27545, bq27545_battery_props),
	BQ27XXX_PROP(BQ27421, bq27421_battery_props),
};

static DEFINE_MUTEX(bq27xxx_list_lock);
static LIST_HEAD(bq27xxx_battery_devices);

static int poll_interval_param_set(const char *val, const struct kernel_param *kp)
{
	struct bq27xxx_device_info *di;
	unsigned int prev_val = *(unsigned int *) kp->arg;
	int ret;

	ret = param_set_uint(val, kp);
	if (ret < 0 || prev_val == *(unsigned int *) kp->arg)
		return ret;

	mutex_lock(&bq27xxx_list_lock);
	list_for_each_entry(di, &bq27xxx_battery_devices, list) {
		cancel_delayed_work_sync(&di->work);
		schedule_delayed_work(&di->work, 0);
	}
	mutex_unlock(&bq27xxx_list_lock);

	return ret;
}

static const struct kernel_param_ops param_ops_poll_interval = {
	.get = param_get_uint,
	.set = poll_interval_param_set,
};

static unsigned int poll_interval = 360;
module_param_cb(poll_interval, &param_ops_poll_interval, &poll_interval, 0644);
MODULE_PARM_DESC(poll_interval,
		 "battery poll interval in seconds - 0 disables polling");

/*
 * Common code for BQ27xxx devices
 */

static inline int bq27xxx_read(struct bq27xxx_device_info *di, int reg_index,
			       bool single)
{
	/* Reports EINVAL for invalid/missing registers */
	if (!di || di->regs[reg_index] == INVALID_REG_ADDR)
		return -EINVAL;

	return di->bus.read(di, di->regs[reg_index], single);
}

/*
 * Return the battery State-of-Charge
 * Or < 0 if something fails.
 */
static int bq27xxx_battery_read_soc(struct bq27xxx_device_info *di)
{
	int soc;

	if (di->chip == BQ27000 || di->chip == BQ27010)
		soc = bq27xxx_read(di, BQ27XXX_REG_SOC, true);
	else
		soc = bq27xxx_read(di, BQ27XXX_REG_SOC, false);

	if (soc < 0)
		dev_dbg(di->dev, "error reading State-of-Charge\n");

	return soc;
}

/*
 * Return a battery charge value in µAh
 * Or < 0 if something fails.
 */
static int bq27xxx_battery_read_charge(struct bq27xxx_device_info *di, u8 reg)
{
	int charge;

	charge = bq27xxx_read(di, reg, false);
	if (charge < 0) {
		dev_dbg(di->dev, "error reading charge register %02x: %d\n",
			reg, charge);
		return charge;
	}

	if (di->chip == BQ27000 || di->chip == BQ27010)
		charge *= BQ27XXX_CURRENT_CONSTANT / BQ27XXX_RS;
	else
		charge *= 1000;

	return charge;
}

/*
 * Return the battery Nominal available capacity in µAh
 * Or < 0 if something fails.
 */
static inline int bq27xxx_battery_read_nac(struct bq27xxx_device_info *di)
{
	int flags;

	if (di->chip == BQ27000 || di->chip == BQ27010) {
		flags = bq27xxx_read(di, BQ27XXX_REG_FLAGS, true);
		if (flags >= 0 && (flags & BQ27000_FLAG_CI))
			return -ENODATA;
	}

	return bq27xxx_battery_read_charge(di, BQ27XXX_REG_NAC);
}

/*
 * Return the battery Full Charge Capacity in µAh
 * Or < 0 if something fails.
 */
static inline int bq27xxx_battery_read_fcc(struct bq27xxx_device_info *di)
{
	return bq27xxx_battery_read_charge(di, BQ27XXX_REG_FCC);
}

/*
 * Return the Design Capacity in µAh
 * Or < 0 if something fails.
 */
static int bq27xxx_battery_read_dcap(struct bq27xxx_device_info *di)
{
	int dcap;

	if (di->chip == BQ27000 || di->chip == BQ27010)
		dcap = bq27xxx_read(di, BQ27XXX_REG_DCAP, true);
	else
		dcap = bq27xxx_read(di, BQ27XXX_REG_DCAP, false);

	if (dcap < 0) {
		dev_dbg(di->dev, "error reading initial last measured discharge\n");
		return dcap;
	}

	if (di->chip == BQ27000 || di->chip == BQ27010)
		dcap = (dcap << 8) * BQ27XXX_CURRENT_CONSTANT / BQ27XXX_RS;
	else
		dcap *= 1000;

	return dcap;
}

/*
 * Return the battery Available energy in µWh
 * Or < 0 if something fails.
 */
static int bq27xxx_battery_read_energy(struct bq27xxx_device_info *di)
{
	int ae;

	ae = bq27xxx_read(di, BQ27XXX_REG_AE, false);
	if (ae < 0) {
		dev_dbg(di->dev, "error reading available energy\n");
		return ae;
	}

	if (di->chip == BQ27000 || di->chip == BQ27010)
		ae *= BQ27XXX_POWER_CONSTANT / BQ27XXX_RS;
	else
		ae *= 1000;

	return ae;
}

/*
 * Return the battery temperature in tenths of degree Kelvin
 * Or < 0 if something fails.
 */
static int bq27xxx_battery_read_temperature(struct bq27xxx_device_info *di)
{
	int temp;

	temp = bq27xxx_read(di, BQ27XXX_REG_TEMP, false);
	if (temp < 0) {
		dev_err(di->dev, "error reading temperature\n");
		return temp;
	}

	if (di->chip == BQ27000 || di->chip == BQ27010)
		temp = 5 * temp / 2;

	return temp;
}

/*
 * Return the battery Cycle count total
 * Or < 0 if something fails.
 */
static int bq27xxx_battery_read_cyct(struct bq27xxx_device_info *di)
{
	int cyct;

	cyct = bq27xxx_read(di, BQ27XXX_REG_CYCT, false);
	if (cyct < 0)
		dev_err(di->dev, "error reading cycle count total\n");

	return cyct;
}

/*
 * Read a time register.
 * Return < 0 if something fails.
 */
static int bq27xxx_battery_read_time(struct bq27xxx_device_info *di, u8 reg)
{
	int tval;

	tval = bq27xxx_read(di, reg, false);
	if (tval < 0) {
		dev_dbg(di->dev, "error reading time register %02x: %d\n",
			reg, tval);
		return tval;
	}

	if (tval == 65535)
		return -ENODATA;

	return tval * 60;
}

/*
 * Read an average power register.
 * Return < 0 if something fails.
 */
static int bq27xxx_battery_read_pwr_avg(struct bq27xxx_device_info *di)
{
	int tval;

	tval = bq27xxx_read(di, BQ27XXX_REG_AP, false);
	if (tval < 0) {
		dev_err(di->dev, "error reading average power register  %02x: %d\n",
			BQ27XXX_REG_AP, tval);
		return tval;
	}

	if (di->chip == BQ27000 || di->chip == BQ27010)
		return (tval * BQ27XXX_POWER_CONSTANT) / BQ27XXX_RS;
	else
		return tval;
}

/*
 * Returns true if a battery over temperature condition is detected
 */
static bool bq27xxx_battery_overtemp(struct bq27xxx_device_info *di, u16 flags)
{
<<<<<<< HEAD
	if (di->chip == BQ27500 || di->chip == BQ27510 ||
	    di->chip == BQ27541 || di->chip == BQ27545)
=======
	switch (di->chip) {
	case BQ2750X:
	case BQ2751X:
	case BQ27500:
	case BQ27510G1:
	case BQ27510G2:
	case BQ27510G3:
	case BQ27520G1:
	case BQ27520G2:
	case BQ27520G3:
	case BQ27520G4:
	case BQ27541:
	case BQ27545:
>>>>>>> 2fa299a9
		return flags & (BQ27XXX_FLAG_OTC | BQ27XXX_FLAG_OTD);
	case BQ27530:
	case BQ27421:
		return flags & BQ27XXX_FLAG_OT;
	default:
		return false;
	}
}

/*
 * Returns true if a battery under temperature condition is detected
 */
static bool bq27xxx_battery_undertemp(struct bq27xxx_device_info *di, u16 flags)
{
	if (di->chip == BQ27530 || di->chip == BQ27421)
		return flags & BQ27XXX_FLAG_UT;

	return false;
}

/*
 * Returns true if a low state of charge condition is detected
 */
static bool bq27xxx_battery_dead(struct bq27xxx_device_info *di, u16 flags)
{
	if (di->chip == BQ27000 || di->chip == BQ27010)
		return flags & (BQ27000_FLAG_EDV1 | BQ27000_FLAG_EDVF);
	else
		return flags & (BQ27XXX_FLAG_SOC1 | BQ27XXX_FLAG_SOCF);
}

/*
 * Read flag register.
 * Return < 0 if something fails.
 */
static int bq27xxx_battery_read_health(struct bq27xxx_device_info *di)
{
	int flags;
	bool has_singe_flag = di->chip == BQ27000 || di->chip == BQ27010;

	flags = bq27xxx_read(di, BQ27XXX_REG_FLAGS, has_singe_flag);
	if (flags < 0) {
		dev_err(di->dev, "error reading flag register:%d\n", flags);
		return flags;
	}

	/* Unlikely but important to return first */
	if (unlikely(bq27xxx_battery_overtemp(di, flags)))
		return POWER_SUPPLY_HEALTH_OVERHEAT;
	if (unlikely(bq27xxx_battery_undertemp(di, flags)))
		return POWER_SUPPLY_HEALTH_COLD;
	if (unlikely(bq27xxx_battery_dead(di, flags)))
		return POWER_SUPPLY_HEALTH_DEAD;

	return POWER_SUPPLY_HEALTH_GOOD;
}

void bq27xxx_battery_update(struct bq27xxx_device_info *di)
{
	struct bq27xxx_reg_cache cache = {0, };
	bool has_ci_flag = di->chip == BQ27000 || di->chip == BQ27010;
	bool has_singe_flag = di->chip == BQ27000 || di->chip == BQ27010;

	cache.flags = bq27xxx_read(di, BQ27XXX_REG_FLAGS, has_singe_flag);
	if ((cache.flags & 0xff) == 0xff)
		cache.flags = -1; /* read error */
	if (cache.flags >= 0) {
		cache.temperature = bq27xxx_battery_read_temperature(di);
		if (has_ci_flag && (cache.flags & BQ27000_FLAG_CI)) {
			dev_info_once(di->dev, "battery is not calibrated! ignoring capacity values\n");
			cache.capacity = -ENODATA;
			cache.energy = -ENODATA;
			cache.time_to_empty = -ENODATA;
			cache.time_to_empty_avg = -ENODATA;
			cache.time_to_full = -ENODATA;
			cache.charge_full = -ENODATA;
			cache.health = -ENODATA;
		} else {
			if (di->regs[BQ27XXX_REG_TTE] != INVALID_REG_ADDR)
				cache.time_to_empty = bq27xxx_battery_read_time(di, BQ27XXX_REG_TTE);
			if (di->regs[BQ27XXX_REG_TTECP] != INVALID_REG_ADDR)
				cache.time_to_empty_avg = bq27xxx_battery_read_time(di, BQ27XXX_REG_TTECP);
			if (di->regs[BQ27XXX_REG_TTF] != INVALID_REG_ADDR)
				cache.time_to_full = bq27xxx_battery_read_time(di, BQ27XXX_REG_TTF);
			cache.charge_full = bq27xxx_battery_read_fcc(di);
			cache.capacity = bq27xxx_battery_read_soc(di);
			if (di->regs[BQ27XXX_REG_AE] != INVALID_REG_ADDR)
				cache.energy = bq27xxx_battery_read_energy(di);
			cache.health = bq27xxx_battery_read_health(di);
		}
		if (di->regs[BQ27XXX_REG_CYCT] != INVALID_REG_ADDR)
			cache.cycle_count = bq27xxx_battery_read_cyct(di);
		if (di->regs[BQ27XXX_REG_AP] != INVALID_REG_ADDR)
			cache.power_avg = bq27xxx_battery_read_pwr_avg(di);

		/* We only have to read charge design full once */
		if (di->charge_design_full <= 0)
			di->charge_design_full = bq27xxx_battery_read_dcap(di);
	}

	if (di->cache.capacity != cache.capacity)
		power_supply_changed(di->bat);

	if (memcmp(&di->cache, &cache, sizeof(cache)) != 0)
		di->cache = cache;

	di->last_update = jiffies;
}
EXPORT_SYMBOL_GPL(bq27xxx_battery_update);

static void bq27xxx_battery_poll(struct work_struct *work)
{
	struct bq27xxx_device_info *di =
			container_of(work, struct bq27xxx_device_info,
				     work.work);

	bq27xxx_battery_update(di);

	if (poll_interval > 0)
		schedule_delayed_work(&di->work, poll_interval * HZ);
}

/*
 * Return the battery average current in µA
 * Note that current can be negative signed as well
 * Or 0 if something fails.
 */
static int bq27xxx_battery_current(struct bq27xxx_device_info *di,
				   union power_supply_propval *val)
{
	int curr;
	int flags;

	curr = bq27xxx_read(di, BQ27XXX_REG_AI, false);
	if (curr < 0) {
		dev_err(di->dev, "error reading current\n");
		return curr;
	}

	if (di->chip == BQ27000 || di->chip == BQ27010) {
		flags = bq27xxx_read(di, BQ27XXX_REG_FLAGS, true);
		if (flags & BQ27000_FLAG_CHGS) {
			dev_dbg(di->dev, "negative current!\n");
			curr = -curr;
		}

		val->intval = curr * BQ27XXX_CURRENT_CONSTANT / BQ27XXX_RS;
	} else {
		/* Other gauges return signed value */
		val->intval = (int)((s16)curr) * 1000;
	}

	return 0;
}

static int bq27xxx_battery_status(struct bq27xxx_device_info *di,
				  union power_supply_propval *val)
{
	int status;

	if (di->chip == BQ27000 || di->chip == BQ27010) {
		if (di->cache.flags & BQ27000_FLAG_FC)
			status = POWER_SUPPLY_STATUS_FULL;
		else if (di->cache.flags & BQ27000_FLAG_CHGS)
			status = POWER_SUPPLY_STATUS_CHARGING;
		else if (power_supply_am_i_supplied(di->bat))
			status = POWER_SUPPLY_STATUS_NOT_CHARGING;
		else
			status = POWER_SUPPLY_STATUS_DISCHARGING;
	} else {
		if (di->cache.flags & BQ27XXX_FLAG_FC)
			status = POWER_SUPPLY_STATUS_FULL;
		else if (di->cache.flags & BQ27XXX_FLAG_DSC)
			status = POWER_SUPPLY_STATUS_DISCHARGING;
		else
			status = POWER_SUPPLY_STATUS_CHARGING;
	}

	val->intval = status;

	return 0;
}

static int bq27xxx_battery_capacity_level(struct bq27xxx_device_info *di,
					  union power_supply_propval *val)
{
	int level;

	if (di->chip == BQ27000 || di->chip == BQ27010) {
		if (di->cache.flags & BQ27000_FLAG_FC)
			level = POWER_SUPPLY_CAPACITY_LEVEL_FULL;
		else if (di->cache.flags & BQ27000_FLAG_EDV1)
			level = POWER_SUPPLY_CAPACITY_LEVEL_LOW;
		else if (di->cache.flags & BQ27000_FLAG_EDVF)
			level = POWER_SUPPLY_CAPACITY_LEVEL_CRITICAL;
		else
			level = POWER_SUPPLY_CAPACITY_LEVEL_NORMAL;
	} else {
		if (di->cache.flags & BQ27XXX_FLAG_FC)
			level = POWER_SUPPLY_CAPACITY_LEVEL_FULL;
		else if (di->cache.flags & BQ27XXX_FLAG_SOC1)
			level = POWER_SUPPLY_CAPACITY_LEVEL_LOW;
		else if (di->cache.flags & BQ27XXX_FLAG_SOCF)
			level = POWER_SUPPLY_CAPACITY_LEVEL_CRITICAL;
		else
			level = POWER_SUPPLY_CAPACITY_LEVEL_NORMAL;
	}

	val->intval = level;

	return 0;
}

/*
 * Return the battery Voltage in millivolts
 * Or < 0 if something fails.
 */
static int bq27xxx_battery_voltage(struct bq27xxx_device_info *di,
				   union power_supply_propval *val)
{
	int volt;

	volt = bq27xxx_read(di, BQ27XXX_REG_VOLT, false);
	if (volt < 0) {
		dev_err(di->dev, "error reading voltage\n");
		return volt;
	}

	val->intval = volt * 1000;

	return 0;
}

static int bq27xxx_simple_value(int value,
				union power_supply_propval *val)
{
	if (value < 0)
		return value;

	val->intval = value;

	return 0;
}

static int bq27xxx_battery_get_property(struct power_supply *psy,
					enum power_supply_property psp,
					union power_supply_propval *val)
{
	int ret = 0;
	struct bq27xxx_device_info *di = power_supply_get_drvdata(psy);

	mutex_lock(&di->lock);
	if (time_is_before_jiffies(di->last_update + 5 * HZ)) {
		cancel_delayed_work_sync(&di->work);
		bq27xxx_battery_poll(&di->work.work);
	}
	mutex_unlock(&di->lock);

	if (psp != POWER_SUPPLY_PROP_PRESENT && di->cache.flags < 0)
		return -ENODEV;

	switch (psp) {
	case POWER_SUPPLY_PROP_STATUS:
		ret = bq27xxx_battery_status(di, val);
		break;
	case POWER_SUPPLY_PROP_VOLTAGE_NOW:
		ret = bq27xxx_battery_voltage(di, val);
		break;
	case POWER_SUPPLY_PROP_PRESENT:
		val->intval = di->cache.flags < 0 ? 0 : 1;
		break;
	case POWER_SUPPLY_PROP_CURRENT_NOW:
		ret = bq27xxx_battery_current(di, val);
		break;
	case POWER_SUPPLY_PROP_CAPACITY:
		ret = bq27xxx_simple_value(di->cache.capacity, val);
		break;
	case POWER_SUPPLY_PROP_CAPACITY_LEVEL:
		ret = bq27xxx_battery_capacity_level(di, val);
		break;
	case POWER_SUPPLY_PROP_TEMP:
		ret = bq27xxx_simple_value(di->cache.temperature, val);
		if (ret == 0)
			val->intval -= 2731; /* convert decidegree k to c */
		break;
	case POWER_SUPPLY_PROP_TIME_TO_EMPTY_NOW:
		ret = bq27xxx_simple_value(di->cache.time_to_empty, val);
		break;
	case POWER_SUPPLY_PROP_TIME_TO_EMPTY_AVG:
		ret = bq27xxx_simple_value(di->cache.time_to_empty_avg, val);
		break;
	case POWER_SUPPLY_PROP_TIME_TO_FULL_NOW:
		ret = bq27xxx_simple_value(di->cache.time_to_full, val);
		break;
	case POWER_SUPPLY_PROP_TECHNOLOGY:
		val->intval = POWER_SUPPLY_TECHNOLOGY_LION;
		break;
	case POWER_SUPPLY_PROP_CHARGE_NOW:
		ret = bq27xxx_simple_value(bq27xxx_battery_read_nac(di), val);
		break;
	case POWER_SUPPLY_PROP_CHARGE_FULL:
		ret = bq27xxx_simple_value(di->cache.charge_full, val);
		break;
	case POWER_SUPPLY_PROP_CHARGE_FULL_DESIGN:
		ret = bq27xxx_simple_value(di->charge_design_full, val);
		break;
	case POWER_SUPPLY_PROP_CYCLE_COUNT:
		ret = bq27xxx_simple_value(di->cache.cycle_count, val);
		break;
	case POWER_SUPPLY_PROP_ENERGY_NOW:
		ret = bq27xxx_simple_value(di->cache.energy, val);
		break;
	case POWER_SUPPLY_PROP_POWER_AVG:
		ret = bq27xxx_simple_value(di->cache.power_avg, val);
		break;
	case POWER_SUPPLY_PROP_HEALTH:
		ret = bq27xxx_simple_value(di->cache.health, val);
		break;
	case POWER_SUPPLY_PROP_MANUFACTURER:
		val->strval = BQ27XXX_MANUFACTURER;
		break;
	default:
		return -EINVAL;
	}

	return ret;
}

static void bq27xxx_external_power_changed(struct power_supply *psy)
{
	struct bq27xxx_device_info *di = power_supply_get_drvdata(psy);

	cancel_delayed_work_sync(&di->work);
	schedule_delayed_work(&di->work, 0);
}

int bq27xxx_battery_setup(struct bq27xxx_device_info *di)
{
	struct power_supply_desc *psy_desc;
	struct power_supply_config psy_cfg = { .drv_data = di, };

	INIT_DELAYED_WORK(&di->work, bq27xxx_battery_poll);
	mutex_init(&di->lock);
	di->regs = bq27xxx_regs[di->chip];

	psy_desc = devm_kzalloc(di->dev, sizeof(*psy_desc), GFP_KERNEL);
	if (!psy_desc)
		return -ENOMEM;

	psy_desc->name = di->name;
	psy_desc->type = POWER_SUPPLY_TYPE_BATTERY;
	psy_desc->properties = bq27xxx_battery_props[di->chip].props;
	psy_desc->num_properties = bq27xxx_battery_props[di->chip].size;
	psy_desc->get_property = bq27xxx_battery_get_property;
	psy_desc->external_power_changed = bq27xxx_external_power_changed;

	di->bat = power_supply_register_no_ws(di->dev, psy_desc, &psy_cfg);
	if (IS_ERR(di->bat)) {
		dev_err(di->dev, "failed to register battery\n");
		return PTR_ERR(di->bat);
	}

	dev_info(di->dev, "support ver. %s enabled\n", DRIVER_VERSION);

	bq27xxx_battery_update(di);

	mutex_lock(&bq27xxx_list_lock);
	list_add(&di->list, &bq27xxx_battery_devices);
	mutex_unlock(&bq27xxx_list_lock);

	return 0;
}
EXPORT_SYMBOL_GPL(bq27xxx_battery_setup);

void bq27xxx_battery_teardown(struct bq27xxx_device_info *di)
{
	/*
	 * power_supply_unregister call bq27xxx_battery_get_property which
	 * call bq27xxx_battery_poll.
	 * Make sure that bq27xxx_battery_poll will not call
	 * schedule_delayed_work again after unregister (which cause OOPS).
	 */
	poll_interval = 0;

	cancel_delayed_work_sync(&di->work);

	power_supply_unregister(di->bat);

	mutex_lock(&bq27xxx_list_lock);
	list_del(&di->list);
	mutex_unlock(&bq27xxx_list_lock);

	mutex_destroy(&di->lock);
}
EXPORT_SYMBOL_GPL(bq27xxx_battery_teardown);

static int bq27xxx_battery_platform_read(struct bq27xxx_device_info *di, u8 reg,
					 bool single)
{
	struct device *dev = di->dev;
	struct bq27xxx_platform_data *pdata = dev->platform_data;
	unsigned int timeout = 3;
	int upper, lower;
	int temp;

	if (!single) {
		/* Make sure the value has not changed in between reading the
		 * lower and the upper part */
		upper = pdata->read(dev, reg + 1);
		do {
			temp = upper;
			if (upper < 0)
				return upper;

			lower = pdata->read(dev, reg);
			if (lower < 0)
				return lower;

			upper = pdata->read(dev, reg + 1);
		} while (temp != upper && --timeout);

		if (timeout == 0)
			return -EIO;

		return (upper << 8) | lower;
	}

	return pdata->read(dev, reg);
}

static int bq27xxx_battery_platform_probe(struct platform_device *pdev)
{
	struct bq27xxx_device_info *di;
	struct bq27xxx_platform_data *pdata = pdev->dev.platform_data;

	if (!pdata) {
		dev_err(&pdev->dev, "no platform_data supplied\n");
		return -EINVAL;
	}

	if (!pdata->read) {
		dev_err(&pdev->dev, "no hdq read callback supplied\n");
		return -EINVAL;
	}

	if (!pdata->chip) {
		dev_err(&pdev->dev, "no device supplied\n");
		return -EINVAL;
	}

	di = devm_kzalloc(&pdev->dev, sizeof(*di), GFP_KERNEL);
	if (!di)
		return -ENOMEM;

	platform_set_drvdata(pdev, di);

	di->dev = &pdev->dev;
	di->chip = pdata->chip;
	di->name = pdata->name ?: dev_name(&pdev->dev);
	di->bus.read = bq27xxx_battery_platform_read;

	return bq27xxx_battery_setup(di);
}

static int bq27xxx_battery_platform_remove(struct platform_device *pdev)
{
	struct bq27xxx_device_info *di = platform_get_drvdata(pdev);

	bq27xxx_battery_teardown(di);

	return 0;
}

static const struct platform_device_id bq27xxx_battery_platform_id_table[] = {
	{ "bq27000-battery", },
	{ /* sentinel */ }
};
MODULE_DEVICE_TABLE(platform, bq27xxx_battery_platform_id_table);

#ifdef CONFIG_OF
static const struct of_device_id bq27xxx_battery_platform_of_match_table[] = {
	{ .compatible = "ti,bq27000" },
	{},
};
MODULE_DEVICE_TABLE(of, bq27xxx_battery_platform_of_match_table);
#endif

static struct platform_driver bq27xxx_battery_platform_driver = {
	.probe	= bq27xxx_battery_platform_probe,
	.remove = bq27xxx_battery_platform_remove,
	.driver = {
		.name = "bq27000-battery",
		.of_match_table = of_match_ptr(bq27xxx_battery_platform_of_match_table),
	},
	.id_table = bq27xxx_battery_platform_id_table,
};
module_platform_driver(bq27xxx_battery_platform_driver);

MODULE_ALIAS("platform:bq27000-battery");

MODULE_AUTHOR("Rodolfo Giometti <giometti@linux.it>");
MODULE_DESCRIPTION("BQ27xxx battery monitor driver");
MODULE_LICENSE("GPL");<|MERGE_RESOLUTION|>--- conflicted
+++ resolved
@@ -170,11 +170,7 @@
 		[BQ27XXX_REG_DCAP] = 0x3c,
 		[BQ27XXX_REG_AP] = INVALID_REG_ADDR,
 	},
-<<<<<<< HEAD
-	[BQ27510] = {
-=======
 	[BQ2751X] = {
->>>>>>> 2fa299a9
 		[BQ27XXX_REG_CTRL] = 0x00,
 		[BQ27XXX_REG_TEMP] = 0x06,
 		[BQ27XXX_REG_INT_TEMP] = 0x28,
@@ -193,8 +189,6 @@
 		[BQ27XXX_REG_DCAP] = 0x2e,
 		[BQ27XXX_REG_AP] = INVALID_REG_ADDR,
 	},
-<<<<<<< HEAD
-=======
 	[BQ27500] = {
 		[BQ27XXX_REG_CTRL] = 0x00,
 		[BQ27XXX_REG_TEMP] = 0x06,
@@ -347,7 +341,6 @@
 		[BQ27XXX_REG_DCAP] = INVALID_REG_ADDR,
 		[BQ27XXX_REG_AP] = INVALID_REG_ADDR,
 	},
->>>>>>> 2fa299a9
 	[BQ27530] = {
 		[BQ27XXX_REG_CTRL] = 0x00,
 		[BQ27XXX_REG_TEMP] = 0x06,
@@ -663,24 +656,6 @@
 	POWER_SUPPLY_PROP_MANUFACTURER,
 };
 
-static enum power_supply_property bq27510_battery_props[] = {
-	POWER_SUPPLY_PROP_STATUS,
-	POWER_SUPPLY_PROP_PRESENT,
-	POWER_SUPPLY_PROP_VOLTAGE_NOW,
-	POWER_SUPPLY_PROP_CURRENT_NOW,
-	POWER_SUPPLY_PROP_CAPACITY,
-	POWER_SUPPLY_PROP_CAPACITY_LEVEL,
-	POWER_SUPPLY_PROP_TEMP,
-	POWER_SUPPLY_PROP_TIME_TO_EMPTY_NOW,
-	POWER_SUPPLY_PROP_TECHNOLOGY,
-	POWER_SUPPLY_PROP_CHARGE_FULL,
-	POWER_SUPPLY_PROP_CHARGE_NOW,
-	POWER_SUPPLY_PROP_CHARGE_FULL_DESIGN,
-	POWER_SUPPLY_PROP_CYCLE_COUNT,
-	POWER_SUPPLY_PROP_HEALTH,
-	POWER_SUPPLY_PROP_MANUFACTURER,
-};
-
 static enum power_supply_property bq27530_battery_props[] = {
 	POWER_SUPPLY_PROP_STATUS,
 	POWER_SUPPLY_PROP_PRESENT,
@@ -766,9 +741,6 @@
 	BQ27XXX_PROP(BQ2750X, bq2750x_battery_props),
 	BQ27XXX_PROP(BQ2751X, bq2751x_battery_props),
 	BQ27XXX_PROP(BQ27500, bq27500_battery_props),
-<<<<<<< HEAD
-	BQ27XXX_PROP(BQ27510, bq27510_battery_props),
-=======
 	BQ27XXX_PROP(BQ27510G1, bq27510g1_battery_props),
 	BQ27XXX_PROP(BQ27510G2, bq27510g2_battery_props),
 	BQ27XXX_PROP(BQ27510G3, bq27510g3_battery_props),
@@ -776,7 +748,6 @@
 	BQ27XXX_PROP(BQ27520G2, bq27520g2_battery_props),
 	BQ27XXX_PROP(BQ27520G3, bq27520g3_battery_props),
 	BQ27XXX_PROP(BQ27520G4, bq27520g4_battery_props),
->>>>>>> 2fa299a9
 	BQ27XXX_PROP(BQ27530, bq27530_battery_props),
 	BQ27XXX_PROP(BQ27541, bq27541_battery_props),
 	BQ27XXX_PROP(BQ27545, bq27545_battery_props),
@@ -1028,10 +999,6 @@
  */
 static bool bq27xxx_battery_overtemp(struct bq27xxx_device_info *di, u16 flags)
 {
-<<<<<<< HEAD
-	if (di->chip == BQ27500 || di->chip == BQ27510 ||
-	    di->chip == BQ27541 || di->chip == BQ27545)
-=======
 	switch (di->chip) {
 	case BQ2750X:
 	case BQ2751X:
@@ -1045,7 +1012,6 @@
 	case BQ27520G4:
 	case BQ27541:
 	case BQ27545:
->>>>>>> 2fa299a9
 		return flags & (BQ27XXX_FLAG_OTC | BQ27XXX_FLAG_OTD);
 	case BQ27530:
 	case BQ27421:
