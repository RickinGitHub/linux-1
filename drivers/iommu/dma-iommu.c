--- conflicted
+++ resolved
@@ -723,21 +723,6 @@
 
 dma_addr_t iommu_dma_map_resource(struct device *dev, phys_addr_t phys,
 		size_t size, enum dma_data_direction dir, unsigned long attrs)
-<<<<<<< HEAD
-{
-	return __iommu_dma_map(dev, phys, size,
-			dma_direction_to_prot(dir, false) | IOMMU_MMIO);
-}
-
-void iommu_dma_unmap_resource(struct device *dev, dma_addr_t handle,
-		size_t size, enum dma_data_direction dir, unsigned long attrs)
-{
-	__iommu_dma_unmap(iommu_get_domain_for_dev(dev), handle);
-}
-
-int iommu_dma_supported(struct device *dev, u64 mask)
-=======
->>>>>>> 2fa299a9
 {
 	return __iommu_dma_map(dev, phys, size,
 			dma_info_to_prot(dir, false, attrs) | IOMMU_MMIO);
