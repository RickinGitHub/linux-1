/*
 * This contains encryption functions for per-file encryption.
 *
 * Copyright (C) 2015, Google, Inc.
 * Copyright (C) 2015, Motorola Mobility
 *
 * Written by Michael Halcrow, 2014.
 *
 * Filename encryption additions
 *	Uday Savagaonkar, 2014
 * Encryption policy handling additions
 *	Ildar Muslukhov, 2014
 * Add fscrypt_pullback_bio_page()
 *	Jaegeuk Kim, 2015.
 *
 * This has not yet undergone a rigorous security audit.
 *
 * The usage of AES-XTS should conform to recommendations in NIST
 * Special Publication 800-38E and IEEE P1619/D16.
 */

#include <linux/pagemap.h>
#include <linux/mempool.h>
#include <linux/module.h>
#include <linux/scatterlist.h>
#include <linux/ratelimit.h>
#include <linux/bio.h>
#include <linux/dcache.h>
#include <linux/namei.h>
<<<<<<< HEAD
#include <linux/fscrypto.h>
=======
#include "fscrypt_private.h"
>>>>>>> 405182c2

static unsigned int num_prealloc_crypto_pages = 32;
static unsigned int num_prealloc_crypto_ctxs = 128;

module_param(num_prealloc_crypto_pages, uint, 0444);
MODULE_PARM_DESC(num_prealloc_crypto_pages,
		"Number of crypto pages to preallocate");
module_param(num_prealloc_crypto_ctxs, uint, 0444);
MODULE_PARM_DESC(num_prealloc_crypto_ctxs,
		"Number of crypto contexts to preallocate");

static mempool_t *fscrypt_bounce_page_pool = NULL;

static LIST_HEAD(fscrypt_free_ctxs);
static DEFINE_SPINLOCK(fscrypt_ctx_lock);

static struct workqueue_struct *fscrypt_read_workqueue;
static DEFINE_MUTEX(fscrypt_init_mutex);

static struct kmem_cache *fscrypt_ctx_cachep;
struct kmem_cache *fscrypt_info_cachep;

/**
 * fscrypt_release_ctx() - Releases an encryption context
 * @ctx: The encryption context to release.
 *
 * If the encryption context was allocated from the pre-allocated pool, returns
 * it to that pool. Else, frees it.
 *
 * If there's a bounce page in the context, this frees that.
 */
void fscrypt_release_ctx(struct fscrypt_ctx *ctx)
{
	unsigned long flags;

	if (ctx->flags & FS_CTX_HAS_BOUNCE_BUFFER_FL && ctx->w.bounce_page) {
		mempool_free(ctx->w.bounce_page, fscrypt_bounce_page_pool);
		ctx->w.bounce_page = NULL;
	}
	ctx->w.control_page = NULL;
	if (ctx->flags & FS_CTX_REQUIRES_FREE_ENCRYPT_FL) {
		kmem_cache_free(fscrypt_ctx_cachep, ctx);
	} else {
		spin_lock_irqsave(&fscrypt_ctx_lock, flags);
		list_add(&ctx->free_list, &fscrypt_free_ctxs);
		spin_unlock_irqrestore(&fscrypt_ctx_lock, flags);
	}
}
EXPORT_SYMBOL(fscrypt_release_ctx);

/**
 * fscrypt_get_ctx() - Gets an encryption context
 * @inode:       The inode for which we are doing the crypto
 * @gfp_flags:   The gfp flag for memory allocation
 *
 * Allocates and initializes an encryption context.
 *
 * Return: An allocated and initialized encryption context on success; error
 * value or NULL otherwise.
 */
struct fscrypt_ctx *fscrypt_get_ctx(const struct inode *inode, gfp_t gfp_flags)
{
	struct fscrypt_ctx *ctx = NULL;
	struct fscrypt_info *ci = inode->i_crypt_info;
	unsigned long flags;

	if (ci == NULL)
		return ERR_PTR(-ENOKEY);

	/*
	 * We first try getting the ctx from a free list because in
	 * the common case the ctx will have an allocated and
	 * initialized crypto tfm, so it's probably a worthwhile
	 * optimization. For the bounce page, we first try getting it
	 * from the kernel allocator because that's just about as fast
	 * as getting it from a list and because a cache of free pages
	 * should generally be a "last resort" option for a filesystem
	 * to be able to do its job.
	 */
	spin_lock_irqsave(&fscrypt_ctx_lock, flags);
	ctx = list_first_entry_or_null(&fscrypt_free_ctxs,
					struct fscrypt_ctx, free_list);
	if (ctx)
		list_del(&ctx->free_list);
	spin_unlock_irqrestore(&fscrypt_ctx_lock, flags);
	if (!ctx) {
		ctx = kmem_cache_zalloc(fscrypt_ctx_cachep, gfp_flags);
		if (!ctx)
			return ERR_PTR(-ENOMEM);
		ctx->flags |= FS_CTX_REQUIRES_FREE_ENCRYPT_FL;
	} else {
		ctx->flags &= ~FS_CTX_REQUIRES_FREE_ENCRYPT_FL;
	}
	ctx->flags &= ~FS_CTX_HAS_BOUNCE_BUFFER_FL;
	return ctx;
}
EXPORT_SYMBOL(fscrypt_get_ctx);

/**
 * page_crypt_complete() - completion callback for page crypto
 * @req: The asynchronous cipher request context
 * @res: The result of the cipher operation
 */
static void page_crypt_complete(struct crypto_async_request *req, int res)
{
	struct fscrypt_completion_result *ecr = req->data;

	if (res == -EINPROGRESS)
		return;
	ecr->res = res;
	complete(&ecr->completion);
}

typedef enum {
	FS_DECRYPT = 0,
	FS_ENCRYPT,
} fscrypt_direction_t;

static int do_page_crypto(const struct inode *inode,
			fscrypt_direction_t rw, u64 lblk_num,
			struct page *src_page, struct page *dest_page,
			unsigned int len, unsigned int offs,
			gfp_t gfp_flags)
{
	struct {
		__le64 index;
		u8 padding[FS_XTS_TWEAK_SIZE - sizeof(__le64)];
	} xts_tweak;
	struct skcipher_request *req = NULL;
	DECLARE_FS_COMPLETION_RESULT(ecr);
	struct scatterlist dst, src;
	struct fscrypt_info *ci = inode->i_crypt_info;
	struct crypto_skcipher *tfm = ci->ci_ctfm;
	int res = 0;

	BUG_ON(len == 0);

	req = skcipher_request_alloc(tfm, gfp_flags);
	if (!req) {
		printk_ratelimited(KERN_ERR
				"%s: crypto_request_alloc() failed\n",
				__func__);
		return -ENOMEM;
	}

	skcipher_request_set_callback(
		req, CRYPTO_TFM_REQ_MAY_BACKLOG | CRYPTO_TFM_REQ_MAY_SLEEP,
		page_crypt_complete, &ecr);

	BUILD_BUG_ON(sizeof(xts_tweak) != FS_XTS_TWEAK_SIZE);
<<<<<<< HEAD
	xts_tweak.index = cpu_to_le64(index);
=======
	xts_tweak.index = cpu_to_le64(lblk_num);
>>>>>>> 405182c2
	memset(xts_tweak.padding, 0, sizeof(xts_tweak.padding));

	sg_init_table(&dst, 1);
	sg_set_page(&dst, dest_page, len, offs);
	sg_init_table(&src, 1);
<<<<<<< HEAD
	sg_set_page(&src, src_page, PAGE_SIZE, 0);
	skcipher_request_set_crypt(req, &src, &dst, PAGE_SIZE, &xts_tweak);
=======
	sg_set_page(&src, src_page, len, offs);
	skcipher_request_set_crypt(req, &src, &dst, len, &xts_tweak);
>>>>>>> 405182c2
	if (rw == FS_DECRYPT)
		res = crypto_skcipher_decrypt(req);
	else
		res = crypto_skcipher_encrypt(req);
	if (res == -EINPROGRESS || res == -EBUSY) {
		BUG_ON(req->base.data != &ecr);
		wait_for_completion(&ecr.completion);
		res = ecr.res;
	}
	skcipher_request_free(req);
	if (res) {
		printk_ratelimited(KERN_ERR
			"%s: crypto_skcipher_encrypt() returned %d\n",
			__func__, res);
		return res;
	}
	return 0;
}

static struct page *alloc_bounce_page(struct fscrypt_ctx *ctx, gfp_t gfp_flags)
{
	ctx->w.bounce_page = mempool_alloc(fscrypt_bounce_page_pool, gfp_flags);
	if (ctx->w.bounce_page == NULL)
		return ERR_PTR(-ENOMEM);
	ctx->flags |= FS_CTX_HAS_BOUNCE_BUFFER_FL;
	return ctx->w.bounce_page;
}

/**
 * fscypt_encrypt_page() - Encrypts a page
 * @inode:     The inode for which the encryption should take place
 * @page:      The page to encrypt. Must be locked for bounce-page
 *             encryption.
 * @len:       Length of data to encrypt in @page and encrypted
 *             data in returned page.
 * @offs:      Offset of data within @page and returned
 *             page holding encrypted data.
 * @lblk_num:  Logical block number. This must be unique for multiple
 *             calls with same inode, except when overwriting
 *             previously written data.
 * @gfp_flags: The gfp flag for memory allocation
 *
 * Encrypts @page using the ctx encryption context. Performs encryption
 * either in-place or into a newly allocated bounce page.
 * Called on the page write path.
 *
 * Bounce page allocation is the default.
 * In this case, the contents of @page are encrypted and stored in an
 * allocated bounce page. @page has to be locked and the caller must call
 * fscrypt_restore_control_page() on the returned ciphertext page to
 * release the bounce buffer and the encryption context.
 *
 * In-place encryption is used by setting the FS_CFLG_OWN_PAGES flag in
 * fscrypt_operations. Here, the input-page is returned with its content
 * encrypted.
 *
 * Return: A page with the encrypted content on success. Else, an
 * error value or NULL.
 */
struct page *fscrypt_encrypt_page(const struct inode *inode,
				struct page *page,
				unsigned int len,
				unsigned int offs,
				u64 lblk_num, gfp_t gfp_flags)

{
	struct fscrypt_ctx *ctx;
	struct page *ciphertext_page = page;
	int err;

	BUG_ON(len % FS_CRYPTO_BLOCK_SIZE != 0);

	if (inode->i_sb->s_cop->flags & FS_CFLG_OWN_PAGES) {
		/* with inplace-encryption we just encrypt the page */
		err = do_page_crypto(inode, FS_ENCRYPT, lblk_num,
					page, ciphertext_page,
					len, offs, gfp_flags);
		if (err)
			return ERR_PTR(err);

		return ciphertext_page;
	}

	BUG_ON(!PageLocked(page));

	ctx = fscrypt_get_ctx(inode, gfp_flags);
	if (IS_ERR(ctx))
		return (struct page *)ctx;

	/* The encryption operation will require a bounce page. */
	ciphertext_page = alloc_bounce_page(ctx, gfp_flags);
	if (IS_ERR(ciphertext_page))
		goto errout;

	ctx->w.control_page = page;
	err = do_page_crypto(inode, FS_ENCRYPT, lblk_num,
					page, ciphertext_page,
					len, offs, gfp_flags);
	if (err) {
		ciphertext_page = ERR_PTR(err);
		goto errout;
	}
	SetPagePrivate(ciphertext_page);
	set_page_private(ciphertext_page, (unsigned long)ctx);
	lock_page(ciphertext_page);
	return ciphertext_page;

errout:
	fscrypt_release_ctx(ctx);
	return ciphertext_page;
}
EXPORT_SYMBOL(fscrypt_encrypt_page);

/**
 * fscrypt_decrypt_page() - Decrypts a page in-place
 * @inode:     The corresponding inode for the page to decrypt.
 * @page:      The page to decrypt. Must be locked in case
 *             it is a writeback page (FS_CFLG_OWN_PAGES unset).
 * @len:       Number of bytes in @page to be decrypted.
 * @offs:      Start of data in @page.
 * @lblk_num:  Logical block number.
 *
 * Decrypts page in-place using the ctx encryption context.
 *
 * Called from the read completion callback.
 *
 * Return: Zero on success, non-zero otherwise.
 */
int fscrypt_decrypt_page(const struct inode *inode, struct page *page,
			unsigned int len, unsigned int offs, u64 lblk_num)
{
	if (!(inode->i_sb->s_cop->flags & FS_CFLG_OWN_PAGES))
		BUG_ON(!PageLocked(page));

	return do_page_crypto(inode, FS_DECRYPT, lblk_num, page, page, len,
			offs, GFP_NOFS);
}
EXPORT_SYMBOL(fscrypt_decrypt_page);

int fscrypt_zeroout_range(const struct inode *inode, pgoff_t lblk,
				sector_t pblk, unsigned int len)
{
	struct fscrypt_ctx *ctx;
	struct page *ciphertext_page = NULL;
	struct bio *bio;
	int ret, err = 0;

	BUG_ON(inode->i_sb->s_blocksize != PAGE_SIZE);

	ctx = fscrypt_get_ctx(inode, GFP_NOFS);
	if (IS_ERR(ctx))
		return PTR_ERR(ctx);

	ciphertext_page = alloc_bounce_page(ctx, GFP_NOWAIT);
	if (IS_ERR(ciphertext_page)) {
		err = PTR_ERR(ciphertext_page);
		goto errout;
	}

	while (len--) {
		err = do_page_crypto(inode, FS_ENCRYPT, lblk,
					ZERO_PAGE(0), ciphertext_page,
					PAGE_SIZE, 0, GFP_NOFS);
		if (err)
			goto errout;

		bio = bio_alloc(GFP_NOWAIT, 1);
		if (!bio) {
			err = -ENOMEM;
			goto errout;
		}
		bio->bi_bdev = inode->i_sb->s_bdev;
		bio->bi_iter.bi_sector =
			pblk << (inode->i_sb->s_blocksize_bits - 9);
		bio_set_op_attrs(bio, REQ_OP_WRITE, 0);
		ret = bio_add_page(bio, ciphertext_page,
					inode->i_sb->s_blocksize, 0);
		if (ret != inode->i_sb->s_blocksize) {
			/* should never happen! */
			WARN_ON(1);
			bio_put(bio);
			err = -EIO;
			goto errout;
		}
		err = submit_bio_wait(bio);
		if ((err == 0) && bio->bi_error)
			err = -EIO;
		bio_put(bio);
		if (err)
			goto errout;
		lblk++;
		pblk++;
	}
	err = 0;
errout:
	fscrypt_release_ctx(ctx);
	return err;
}
EXPORT_SYMBOL(fscrypt_zeroout_range);

/*
 * Validate dentries for encrypted directories to make sure we aren't
 * potentially caching stale data after a key has been added or
 * removed.
 */
static int fscrypt_d_revalidate(struct dentry *dentry, unsigned int flags)
{
	struct dentry *dir;
	struct fscrypt_info *ci;
	int dir_has_key, cached_with_key;

	if (flags & LOOKUP_RCU)
		return -ECHILD;

	dir = dget_parent(dentry);
	if (!d_inode(dir)->i_sb->s_cop->is_encrypted(d_inode(dir))) {
		dput(dir);
		return 0;
	}

	ci = d_inode(dir)->i_crypt_info;
	if (ci && ci->ci_keyring_key &&
	    (ci->ci_keyring_key->flags & ((1 << KEY_FLAG_INVALIDATED) |
					  (1 << KEY_FLAG_REVOKED) |
					  (1 << KEY_FLAG_DEAD))))
		ci = NULL;

	/* this should eventually be an flag in d_flags */
	spin_lock(&dentry->d_lock);
	cached_with_key = dentry->d_flags & DCACHE_ENCRYPTED_WITH_KEY;
	spin_unlock(&dentry->d_lock);
	dir_has_key = (ci != NULL);
	dput(dir);

	/*
	 * If the dentry was cached without the key, and it is a
	 * negative dentry, it might be a valid name.  We can't check
	 * if the key has since been made available due to locking
	 * reasons, so we fail the validation so ext4_lookup() can do
	 * this check.
	 *
	 * We also fail the validation if the dentry was created with
	 * the key present, but we no longer have the key, or vice versa.
	 */
	if ((!cached_with_key && d_is_negative(dentry)) ||
			(!cached_with_key && dir_has_key) ||
			(cached_with_key && !dir_has_key))
		return 0;
	return 1;
}

const struct dentry_operations fscrypt_d_ops = {
	.d_revalidate = fscrypt_d_revalidate,
};
EXPORT_SYMBOL(fscrypt_d_ops);

/*
 * Call fscrypt_decrypt_page on every single page, reusing the encryption
 * context.
 */
static void completion_pages(struct work_struct *work)
{
	struct fscrypt_ctx *ctx =
		container_of(work, struct fscrypt_ctx, r.work);
	struct bio *bio = ctx->r.bio;
	struct bio_vec *bv;
	int i;

	bio_for_each_segment_all(bv, bio, i) {
		struct page *page = bv->bv_page;
		int ret = fscrypt_decrypt_page(page->mapping->host, page,
				PAGE_SIZE, 0, page->index);

		if (ret) {
			WARN_ON_ONCE(1);
			SetPageError(page);
		} else {
			SetPageUptodate(page);
		}
		unlock_page(page);
	}
	fscrypt_release_ctx(ctx);
	bio_put(bio);
}

void fscrypt_decrypt_bio_pages(struct fscrypt_ctx *ctx, struct bio *bio)
{
	INIT_WORK(&ctx->r.work, completion_pages);
	ctx->r.bio = bio;
	queue_work(fscrypt_read_workqueue, &ctx->r.work);
}
EXPORT_SYMBOL(fscrypt_decrypt_bio_pages);

void fscrypt_pullback_bio_page(struct page **page, bool restore)
{
	struct fscrypt_ctx *ctx;
	struct page *bounce_page;

	/* The bounce data pages are unmapped. */
	if ((*page)->mapping)
		return;

	/* The bounce data page is unmapped. */
	bounce_page = *page;
	ctx = (struct fscrypt_ctx *)page_private(bounce_page);

	/* restore control page */
	*page = ctx->w.control_page;

	if (restore)
		fscrypt_restore_control_page(bounce_page);
}
EXPORT_SYMBOL(fscrypt_pullback_bio_page);

void fscrypt_restore_control_page(struct page *page)
{
	struct fscrypt_ctx *ctx;

	ctx = (struct fscrypt_ctx *)page_private(page);
	set_page_private(page, (unsigned long)NULL);
	ClearPagePrivate(page);
	unlock_page(page);
	fscrypt_release_ctx(ctx);
}
EXPORT_SYMBOL(fscrypt_restore_control_page);

static void fscrypt_destroy(void)
{
	struct fscrypt_ctx *pos, *n;

	list_for_each_entry_safe(pos, n, &fscrypt_free_ctxs, free_list)
		kmem_cache_free(fscrypt_ctx_cachep, pos);
	INIT_LIST_HEAD(&fscrypt_free_ctxs);
	mempool_destroy(fscrypt_bounce_page_pool);
	fscrypt_bounce_page_pool = NULL;
}

/**
 * fscrypt_initialize() - allocate major buffers for fs encryption.
 * @cop_flags:  fscrypt operations flags
 *
 * We only call this when we start accessing encrypted files, since it
 * results in memory getting allocated that wouldn't otherwise be used.
 *
 * Return: Zero on success, non-zero otherwise.
 */
int fscrypt_initialize(unsigned int cop_flags)
{
	int i, res = -ENOMEM;

	/*
	 * No need to allocate a bounce page pool if there already is one or
	 * this FS won't use it.
	 */
	if (cop_flags & FS_CFLG_OWN_PAGES || fscrypt_bounce_page_pool)
		return 0;

	mutex_lock(&fscrypt_init_mutex);
	if (fscrypt_bounce_page_pool)
		goto already_initialized;

	for (i = 0; i < num_prealloc_crypto_ctxs; i++) {
		struct fscrypt_ctx *ctx;

		ctx = kmem_cache_zalloc(fscrypt_ctx_cachep, GFP_NOFS);
		if (!ctx)
			goto fail;
		list_add(&ctx->free_list, &fscrypt_free_ctxs);
	}

	fscrypt_bounce_page_pool =
		mempool_create_page_pool(num_prealloc_crypto_pages, 0);
	if (!fscrypt_bounce_page_pool)
		goto fail;

already_initialized:
	mutex_unlock(&fscrypt_init_mutex);
	return 0;
fail:
	fscrypt_destroy();
	mutex_unlock(&fscrypt_init_mutex);
	return res;
}

/**
 * fscrypt_init() - Set up for fs encryption.
 */
static int __init fscrypt_init(void)
{
	fscrypt_read_workqueue = alloc_workqueue("fscrypt_read_queue",
							WQ_HIGHPRI, 0);
	if (!fscrypt_read_workqueue)
		goto fail;

	fscrypt_ctx_cachep = KMEM_CACHE(fscrypt_ctx, SLAB_RECLAIM_ACCOUNT);
	if (!fscrypt_ctx_cachep)
		goto fail_free_queue;

	fscrypt_info_cachep = KMEM_CACHE(fscrypt_info, SLAB_RECLAIM_ACCOUNT);
	if (!fscrypt_info_cachep)
		goto fail_free_ctx;

	return 0;

fail_free_ctx:
	kmem_cache_destroy(fscrypt_ctx_cachep);
fail_free_queue:
	destroy_workqueue(fscrypt_read_workqueue);
fail:
	return -ENOMEM;
}
module_init(fscrypt_init)

/**
 * fscrypt_exit() - Shutdown the fs encryption system
 */
static void __exit fscrypt_exit(void)
{
	fscrypt_destroy();

	if (fscrypt_read_workqueue)
		destroy_workqueue(fscrypt_read_workqueue);
	kmem_cache_destroy(fscrypt_ctx_cachep);
	kmem_cache_destroy(fscrypt_info_cachep);
}
module_exit(fscrypt_exit);

MODULE_LICENSE("GPL");<|MERGE_RESOLUTION|>--- conflicted
+++ resolved
@@ -27,11 +27,7 @@
 #include <linux/bio.h>
 #include <linux/dcache.h>
 #include <linux/namei.h>
-<<<<<<< HEAD
-#include <linux/fscrypto.h>
-=======
 #include "fscrypt_private.h"
->>>>>>> 405182c2
 
 static unsigned int num_prealloc_crypto_pages = 32;
 static unsigned int num_prealloc_crypto_ctxs = 128;
@@ -182,23 +178,14 @@
 		page_crypt_complete, &ecr);
 
 	BUILD_BUG_ON(sizeof(xts_tweak) != FS_XTS_TWEAK_SIZE);
-<<<<<<< HEAD
-	xts_tweak.index = cpu_to_le64(index);
-=======
 	xts_tweak.index = cpu_to_le64(lblk_num);
->>>>>>> 405182c2
 	memset(xts_tweak.padding, 0, sizeof(xts_tweak.padding));
 
 	sg_init_table(&dst, 1);
 	sg_set_page(&dst, dest_page, len, offs);
 	sg_init_table(&src, 1);
-<<<<<<< HEAD
-	sg_set_page(&src, src_page, PAGE_SIZE, 0);
-	skcipher_request_set_crypt(req, &src, &dst, PAGE_SIZE, &xts_tweak);
-=======
 	sg_set_page(&src, src_page, len, offs);
 	skcipher_request_set_crypt(req, &src, &dst, len, &xts_tweak);
->>>>>>> 405182c2
 	if (rw == FS_DECRYPT)
 		res = crypto_skcipher_decrypt(req);
 	else
