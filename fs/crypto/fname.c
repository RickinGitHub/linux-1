/*
 * This contains functions for filename crypto management
 *
 * Copyright (C) 2015, Google, Inc.
 * Copyright (C) 2015, Motorola Mobility
 *
 * Written by Uday Savagaonkar, 2014.
 * Modified by Jaegeuk Kim, 2015.
 *
 * This has not yet undergone a rigorous security audit.
 */

#include <linux/scatterlist.h>
#include <linux/ratelimit.h>
<<<<<<< HEAD
#include <linux/fscrypto.h>
=======
#include "fscrypt_private.h"
>>>>>>> 405182c2

/**
 * fname_crypt_complete() - completion callback for filename crypto
 * @req: The asynchronous cipher request context
 * @res: The result of the cipher operation
 */
static void fname_crypt_complete(struct crypto_async_request *req, int res)
{
	struct fscrypt_completion_result *ecr = req->data;

	if (res == -EINPROGRESS)
		return;
	ecr->res = res;
	complete(&ecr->completion);
}

/**
 * fname_encrypt() - encrypt a filename
 *
 * The caller must have allocated sufficient memory for the @oname string.
 *
 * Return: 0 on success, -errno on failure
 */
static int fname_encrypt(struct inode *inode,
			const struct qstr *iname, struct fscrypt_str *oname)
{
	struct skcipher_request *req = NULL;
	DECLARE_FS_COMPLETION_RESULT(ecr);
	struct fscrypt_info *ci = inode->i_crypt_info;
	struct crypto_skcipher *tfm = ci->ci_ctfm;
	int res = 0;
	char iv[FS_CRYPTO_BLOCK_SIZE];
	struct scatterlist sg;
	int padding = 4 << (ci->ci_flags & FS_POLICY_FLAGS_PAD_MASK);
	unsigned int lim;
	unsigned int cryptlen;

	lim = inode->i_sb->s_cop->max_namelen(inode);
	if (iname->len <= 0 || iname->len > lim)
		return -EIO;

	/*
	 * Copy the filename to the output buffer for encrypting in-place and
	 * pad it with the needed number of NUL bytes.
	 */
	cryptlen = max_t(unsigned int, iname->len, FS_CRYPTO_BLOCK_SIZE);
	cryptlen = round_up(cryptlen, padding);
	cryptlen = min(cryptlen, lim);
	memcpy(oname->name, iname->name, iname->len);
	memset(oname->name + iname->len, 0, cryptlen - iname->len);

	/* Initialize the IV */
	memset(iv, 0, FS_CRYPTO_BLOCK_SIZE);

	/* Set up the encryption request */
	req = skcipher_request_alloc(tfm, GFP_NOFS);
	if (!req) {
		printk_ratelimited(KERN_ERR
			"%s: skcipher_request_alloc() failed\n", __func__);
		return -ENOMEM;
	}
	skcipher_request_set_callback(req,
			CRYPTO_TFM_REQ_MAY_BACKLOG | CRYPTO_TFM_REQ_MAY_SLEEP,
			fname_crypt_complete, &ecr);
	sg_init_one(&sg, oname->name, cryptlen);
	skcipher_request_set_crypt(req, &sg, &sg, cryptlen, iv);

	/* Do the encryption */
	res = crypto_skcipher_encrypt(req);
	if (res == -EINPROGRESS || res == -EBUSY) {
		/* Request is being completed asynchronously; wait for it */
		wait_for_completion(&ecr.completion);
		res = ecr.res;
	}
	skcipher_request_free(req);
	if (res < 0) {
		printk_ratelimited(KERN_ERR
				"%s: Error (error code %d)\n", __func__, res);
		return res;
	}

	oname->len = cryptlen;
	return 0;
}

/**
 * fname_decrypt() - decrypt a filename
 *
 * The caller must have allocated sufficient memory for the @oname string.
 *
 * Return: 0 on success, -errno on failure
 */
static int fname_decrypt(struct inode *inode,
				const struct fscrypt_str *iname,
				struct fscrypt_str *oname)
{
	struct skcipher_request *req = NULL;
	DECLARE_FS_COMPLETION_RESULT(ecr);
	struct scatterlist src_sg, dst_sg;
	struct fscrypt_info *ci = inode->i_crypt_info;
	struct crypto_skcipher *tfm = ci->ci_ctfm;
	int res = 0;
	char iv[FS_CRYPTO_BLOCK_SIZE];
	unsigned lim;

	lim = inode->i_sb->s_cop->max_namelen(inode);
	if (iname->len <= 0 || iname->len > lim)
		return -EIO;

	/* Allocate request */
	req = skcipher_request_alloc(tfm, GFP_NOFS);
	if (!req) {
		printk_ratelimited(KERN_ERR
			"%s: crypto_request_alloc() failed\n",  __func__);
		return -ENOMEM;
	}
	skcipher_request_set_callback(req,
		CRYPTO_TFM_REQ_MAY_BACKLOG | CRYPTO_TFM_REQ_MAY_SLEEP,
		fname_crypt_complete, &ecr);

	/* Initialize IV */
	memset(iv, 0, FS_CRYPTO_BLOCK_SIZE);

	/* Create decryption request */
	sg_init_one(&src_sg, iname->name, iname->len);
	sg_init_one(&dst_sg, oname->name, oname->len);
	skcipher_request_set_crypt(req, &src_sg, &dst_sg, iname->len, iv);
	res = crypto_skcipher_decrypt(req);
	if (res == -EINPROGRESS || res == -EBUSY) {
		wait_for_completion(&ecr.completion);
		res = ecr.res;
	}
	skcipher_request_free(req);
	if (res < 0) {
		printk_ratelimited(KERN_ERR
				"%s: Error (error code %d)\n", __func__, res);
		return res;
	}

	oname->len = strnlen(oname->name, iname->len);
	return 0;
}

static const char *lookup_table =
	"ABCDEFGHIJKLMNOPQRSTUVWXYZabcdefghijklmnopqrstuvwxyz0123456789+,";

/**
 * digest_encode() -
 *
 * Encodes the input digest using characters from the set [a-zA-Z0-9_+].
 * The encoded string is roughly 4/3 times the size of the input string.
 */
static int digest_encode(const char *src, int len, char *dst)
{
	int i = 0, bits = 0, ac = 0;
	char *cp = dst;

	while (i < len) {
		ac += (((unsigned char) src[i]) << bits);
		bits += 8;
		do {
			*cp++ = lookup_table[ac & 0x3f];
			ac >>= 6;
			bits -= 6;
		} while (bits >= 6);
		i++;
	}
	if (bits)
		*cp++ = lookup_table[ac & 0x3f];
	return cp - dst;
}

static int digest_decode(const char *src, int len, char *dst)
{
	int i = 0, bits = 0, ac = 0;
	const char *p;
	char *cp = dst;

	while (i < len) {
		p = strchr(lookup_table, src[i]);
		if (p == NULL || src[i] == 0)
			return -2;
		ac += (p - lookup_table) << bits;
		bits += 6;
		if (bits >= 8) {
			*cp++ = ac & 0xff;
			ac >>= 8;
			bits -= 8;
		}
		i++;
	}
	if (ac)
		return -1;
	return cp - dst;
}

u32 fscrypt_fname_encrypted_size(const struct inode *inode, u32 ilen)
{
	int padding = 32;
	struct fscrypt_info *ci = inode->i_crypt_info;

	if (ci)
		padding = 4 << (ci->ci_flags & FS_POLICY_FLAGS_PAD_MASK);
	ilen = max(ilen, (u32)FS_CRYPTO_BLOCK_SIZE);
	return round_up(ilen, padding);
}
EXPORT_SYMBOL(fscrypt_fname_encrypted_size);

/**
 * fscrypt_fname_crypto_alloc_obuff() -
 *
 * Allocates an output buffer that is sufficient for the crypto operation
 * specified by the context and the direction.
 */
int fscrypt_fname_alloc_buffer(const struct inode *inode,
				u32 ilen, struct fscrypt_str *crypto_str)
{
	unsigned int olen = fscrypt_fname_encrypted_size(inode, ilen);

	crypto_str->len = olen;
	if (olen < FS_FNAME_CRYPTO_DIGEST_SIZE * 2)
		olen = FS_FNAME_CRYPTO_DIGEST_SIZE * 2;
	/*
	 * Allocated buffer can hold one more character to null-terminate the
	 * string
	 */
	crypto_str->name = kmalloc(olen + 1, GFP_NOFS);
	if (!(crypto_str->name))
		return -ENOMEM;
	return 0;
}
EXPORT_SYMBOL(fscrypt_fname_alloc_buffer);

/**
 * fscrypt_fname_crypto_free_buffer() -
 *
 * Frees the buffer allocated for crypto operation.
 */
void fscrypt_fname_free_buffer(struct fscrypt_str *crypto_str)
{
	if (!crypto_str)
		return;
	kfree(crypto_str->name);
	crypto_str->name = NULL;
}
EXPORT_SYMBOL(fscrypt_fname_free_buffer);

/**
 * fscrypt_fname_disk_to_usr() - converts a filename from disk space to user
 * space
 *
 * The caller must have allocated sufficient memory for the @oname string.
 *
 * Return: 0 on success, -errno on failure
 */
int fscrypt_fname_disk_to_usr(struct inode *inode,
			u32 hash, u32 minor_hash,
			const struct fscrypt_str *iname,
			struct fscrypt_str *oname)
{
	const struct qstr qname = FSTR_TO_QSTR(iname);
	char buf[24];

	if (fscrypt_is_dot_dotdot(&qname)) {
		oname->name[0] = '.';
		oname->name[iname->len - 1] = '.';
		oname->len = iname->len;
		return 0;
	}

	if (iname->len < FS_CRYPTO_BLOCK_SIZE)
		return -EUCLEAN;

	if (inode->i_crypt_info)
		return fname_decrypt(inode, iname, oname);

	if (iname->len <= FS_FNAME_CRYPTO_DIGEST_SIZE) {
		oname->len = digest_encode(iname->name, iname->len,
					   oname->name);
		return 0;
	}
	if (hash) {
		memcpy(buf, &hash, 4);
		memcpy(buf + 4, &minor_hash, 4);
	} else {
		memset(buf, 0, 8);
	}
	memcpy(buf + 8, iname->name + iname->len - 16, 16);
	oname->name[0] = '_';
	oname->len = 1 + digest_encode(buf, 24, oname->name + 1);
	return 0;
}
EXPORT_SYMBOL(fscrypt_fname_disk_to_usr);

/**
 * fscrypt_fname_usr_to_disk() - converts a filename from user space to disk
 * space
 *
 * The caller must have allocated sufficient memory for the @oname string.
 *
 * Return: 0 on success, -errno on failure
 */
int fscrypt_fname_usr_to_disk(struct inode *inode,
			const struct qstr *iname,
			struct fscrypt_str *oname)
{
	if (fscrypt_is_dot_dotdot(iname)) {
		oname->name[0] = '.';
		oname->name[iname->len - 1] = '.';
		oname->len = iname->len;
		return 0;
	}
	if (inode->i_crypt_info)
		return fname_encrypt(inode, iname, oname);
	/*
	 * Without a proper key, a user is not allowed to modify the filenames
	 * in a directory. Consequently, a user space name cannot be mapped to
	 * a disk-space name
	 */
	return -EACCES;
}
EXPORT_SYMBOL(fscrypt_fname_usr_to_disk);

int fscrypt_setup_filename(struct inode *dir, const struct qstr *iname,
			      int lookup, struct fscrypt_name *fname)
{
	int ret = 0, bigname = 0;

	memset(fname, 0, sizeof(struct fscrypt_name));
	fname->usr_fname = iname;

	if (!dir->i_sb->s_cop->is_encrypted(dir) ||
				fscrypt_is_dot_dotdot(iname)) {
		fname->disk_name.name = (unsigned char *)iname->name;
		fname->disk_name.len = iname->len;
		return 0;
	}
	ret = fscrypt_get_crypt_info(dir);
	if (ret && ret != -EOPNOTSUPP)
		return ret;

	if (dir->i_crypt_info) {
		ret = fscrypt_fname_alloc_buffer(dir, iname->len,
							&fname->crypto_buf);
		if (ret)
			return ret;
		ret = fname_encrypt(dir, iname, &fname->crypto_buf);
		if (ret)
			goto errout;
		fname->disk_name.name = fname->crypto_buf.name;
		fname->disk_name.len = fname->crypto_buf.len;
		return 0;
	}
	if (!lookup)
		return -EACCES;

	/*
	 * We don't have the key and we are doing a lookup; decode the
	 * user-supplied name
	 */
	if (iname->name[0] == '_')
		bigname = 1;
	if ((bigname && (iname->len != 33)) || (!bigname && (iname->len > 43)))
		return -ENOENT;

	fname->crypto_buf.name = kmalloc(32, GFP_KERNEL);
	if (fname->crypto_buf.name == NULL)
		return -ENOMEM;

	ret = digest_decode(iname->name + bigname, iname->len - bigname,
				fname->crypto_buf.name);
	if (ret < 0) {
		ret = -ENOENT;
		goto errout;
	}
	fname->crypto_buf.len = ret;
	if (bigname) {
		memcpy(&fname->hash, fname->crypto_buf.name, 4);
		memcpy(&fname->minor_hash, fname->crypto_buf.name + 4, 4);
	} else {
		fname->disk_name.name = fname->crypto_buf.name;
		fname->disk_name.len = fname->crypto_buf.len;
	}
	return 0;

errout:
	fscrypt_fname_free_buffer(&fname->crypto_buf);
	return ret;
}
EXPORT_SYMBOL(fscrypt_setup_filename);

void fscrypt_free_filename(struct fscrypt_name *fname)
{
	kfree(fname->crypto_buf.name);
	fname->crypto_buf.name = NULL;
	fname->usr_fname = NULL;
	fname->disk_name.name = NULL;
}
EXPORT_SYMBOL(fscrypt_free_filename);<|MERGE_RESOLUTION|>--- conflicted
+++ resolved
@@ -12,11 +12,7 @@
 
 #include <linux/scatterlist.h>
 #include <linux/ratelimit.h>
-<<<<<<< HEAD
-#include <linux/fscrypto.h>
-=======
 #include "fscrypt_private.h"
->>>>>>> 405182c2
 
 /**
  * fname_crypt_complete() - completion callback for filename crypto
