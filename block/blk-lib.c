--- conflicted
+++ resolved
@@ -364,13 +364,10 @@
 			return 0;
 	}
 
-<<<<<<< HEAD
-=======
 	if (!blkdev_issue_write_same(bdev, sector, nr_sects, gfp_mask,
 			ZERO_PAGE(0)))
 		return 0;
 
->>>>>>> 2fa299a9
 	blk_start_plug(&plug);
 	ret = __blkdev_issue_zeroout(bdev, sector, nr_sects, gfp_mask,
 			&bio, discard);
